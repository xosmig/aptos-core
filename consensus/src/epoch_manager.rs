// Copyright © Aptos Foundation
// Parts of the project are originally copyright © Meta Platforms, Inc.
// SPDX-License-Identifier: Apache-2.0

use crate::{
    block_storage::{
        tracing::{observe_block, BlockStage},
        BlockStore,
    },
    counters,
    dag::{DagBootstrapper, DagCommitSigner, StorageAdapter},
    error::{error_kind, DbError},
    liveness::{
        cached_proposer_election::CachedProposerElection,
        leader_reputation::{
            extract_epoch_to_proposers, AptosDBBackend, LeaderReputation,
            ProposerAndVoterHeuristic, ReputationHeuristic,
        },
        proposal_generator::{
            ChainHealthBackoffConfig, PipelineBackpressureConfig, ProposalGenerator,
        },
        proposer_election::ProposerElection,
        rotating_proposer_election::{choose_leader, RotatingProposer},
        round_proposer_election::RoundProposer,
        round_state::{ExponentialTimeInterval, RoundState},
    },
    logging::{LogEvent, LogSchema},
    metrics_safety_rules::MetricsSafetyRules,
    monitor,
    network::{
        IncomingBatchRetrievalRequest, IncomingBlockRetrievalRequest, IncomingDAGRequest,
        IncomingRandGenRequest, IncomingRpcRequest, NetworkReceivers, NetworkSender,
    },
    network_interface::{ConsensusMsg, ConsensusNetworkClient},
    payload_client::{
        mixed::MixedPayloadClient, user::quorum_store_client::QuorumStoreClient, PayloadClient,
    },
    payload_manager::PayloadManager,
    persistent_liveness_storage::{LedgerRecoveryData, PersistentLivenessStorage, RecoveryData},
    pipeline::execution_client::TExecutionClient,
    quorum_store::{
        quorum_store_builder::{DirectMempoolInnerBuilder, InnerBuilder, QuorumStoreBuilder},
        quorum_store_coordinator::CoordinatorCommand,
        quorum_store_db::QuorumStoreStorage,
    },
    rand::rand_gen::{
        storage::interface::RandStorage,
        types::{AugmentedData, RandConfig},
    },
    recovery_manager::RecoveryManager,
    round_manager::{RoundManager, UnverifiedEvent, VerifiedEvent},
    util::time_service::TimeService,
};
use anyhow::{anyhow, bail, ensure, Context};
use aptos_bounded_executor::BoundedExecutor;
use aptos_channels::{aptos_channel, message_queues::QueueStyle};
use aptos_config::config::{
    ConsensusConfig, DagConsensusConfig, ExecutionConfig, NodeConfig, QcAggregatorType,
    SafetyRulesConfig, SecureBackend,
};
use aptos_consensus_types::{
    common::{Author, Round},
    delayed_qc_msg::DelayedQcMsg,
    epoch_retrieval::EpochRetrievalRequest,
};
use aptos_crypto::bls12381;
use aptos_dkg::{
    pvss::{traits::Transcript, Player},
    weighted_vuf::traits::WeightedVUF,
};
use aptos_event_notifications::ReconfigNotificationListener;
use aptos_global_constants::CONSENSUS_KEY;
use aptos_infallible::{duration_since_epoch, Mutex};
use aptos_logger::prelude::*;
use aptos_mempool::QuorumStoreRequest;
use aptos_network::{application::interface::NetworkClient, protocols::network::Event};
use aptos_safety_rules::SafetyRulesManager;
use aptos_secure_storage::{KVStorage, Storage};
use aptos_types::{
    account_address::AccountAddress,
    dkg::{real_dkg::maybe_dk_from_bls_sk, DKGState, DKGTrait, DefaultDKG},
    epoch_change::EpochChangeProof,
    epoch_state::EpochState,
    on_chain_config::{
        LeaderReputationType, OnChainConfigPayload, OnChainConfigProvider, OnChainConsensusConfig,
        OnChainExecutionConfig, OnChainJWKConsensusConfig, OnChainRandomnessConfig,
        ProposerElectionType, RandomnessConfigMoveStruct, ValidatorSet,
    },
    randomness::{RandKeys, WvufPP, WVUF},
    validator_signer::ValidatorSigner,
};
use aptos_validator_transaction_pool::VTxnPoolState;
use fail::fail_point;
use futures::{
    channel::{
        mpsc,
        mpsc::{unbounded, Sender, UnboundedSender},
        oneshot,
    },
    SinkExt, StreamExt,
};
use itertools::Itertools;
use rand::{prelude::StdRng, thread_rng, SeedableRng};
use std::{
    cmp::Ordering,
    collections::HashMap,
    hash::Hash,
    mem::{discriminant, Discriminant},
    sync::Arc,
    time::Duration,
};

/// Range of rounds (window) that we might be calling proposer election
/// functions with at any given time, in addition to the proposer history length.
const PROPOSER_ELECTION_CACHING_WINDOW_ADDITION: usize = 3;
/// Number of rounds we expect storage to be ahead of the proposer round,
/// used for fetching data from DB.
const PROPOSER_ROUND_BEHIND_STORAGE_BUFFER: usize = 10;

#[allow(clippy::large_enum_variant)]
pub enum LivenessStorageData {
    FullRecoveryData(RecoveryData),
    PartialRecoveryData(LedgerRecoveryData),
}

// Manager the components that shared across epoch and spawn per-epoch RoundManager with
// epoch-specific input.
pub struct EpochManager<P: OnChainConfigProvider> {
    author: Author,
    config: ConsensusConfig,
    #[allow(unused)]
    execution_config: ExecutionConfig,
    time_service: Arc<dyn TimeService>,
    self_sender: aptos_channels::UnboundedSender<Event<ConsensusMsg>>,
    network_sender: ConsensusNetworkClient<NetworkClient<ConsensusMsg>>,
    timeout_sender: aptos_channels::Sender<Round>,
    quorum_store_enabled: bool,
    quorum_store_to_mempool_sender: Sender<QuorumStoreRequest>,
    execution_client: Arc<dyn TExecutionClient>,
    storage: Arc<dyn PersistentLivenessStorage>,
    safety_rules_manager: SafetyRulesManager,
    vtxn_pool: VTxnPoolState,
    reconfig_events: ReconfigNotificationListener<P>,
    // channels to rand manager
    rand_manager_msg_tx: Option<aptos_channel::Sender<AccountAddress, IncomingRandGenRequest>>,
    // channels to round manager
    round_manager_tx: Option<
        aptos_channel::Sender<(Author, Discriminant<VerifiedEvent>), (Author, VerifiedEvent)>,
    >,
    buffered_proposal_tx: Option<aptos_channel::Sender<Author, VerifiedEvent>>,
    round_manager_close_tx: Option<oneshot::Sender<oneshot::Sender<()>>>,
    epoch_state: Option<Arc<EpochState>>,
    block_retrieval_tx:
        Option<aptos_channel::Sender<AccountAddress, IncomingBlockRetrievalRequest>>,
    quorum_store_msg_tx: Option<aptos_channel::Sender<AccountAddress, VerifiedEvent>>,
    quorum_store_coordinator_tx: Option<Sender<CoordinatorCommand>>,
    quorum_store_storage: Arc<dyn QuorumStoreStorage>,
    batch_retrieval_tx:
        Option<aptos_channel::Sender<AccountAddress, IncomingBatchRetrievalRequest>>,
    bounded_executor: BoundedExecutor,
    // recovery_mode is set to true when the recovery manager is spawned
    recovery_mode: bool,

    aptos_time_service: aptos_time_service::TimeService,
    dag_rpc_tx: Option<aptos_channel::Sender<AccountAddress, IncomingDAGRequest>>,
    dag_shutdown_tx: Option<oneshot::Sender<oneshot::Sender<()>>>,
    dag_config: DagConsensusConfig,
    payload_manager: Arc<PayloadManager>,
    rand_storage: Arc<dyn RandStorage<AugmentedData>>,
}

impl<P: OnChainConfigProvider> EpochManager<P> {
    pub(crate) fn new(
        node_config: &NodeConfig,
        time_service: Arc<dyn TimeService>,
        self_sender: aptos_channels::UnboundedSender<Event<ConsensusMsg>>,
        network_sender: ConsensusNetworkClient<NetworkClient<ConsensusMsg>>,
        timeout_sender: aptos_channels::Sender<Round>,
        quorum_store_to_mempool_sender: Sender<QuorumStoreRequest>,
        execution_client: Arc<dyn TExecutionClient>,
        storage: Arc<dyn PersistentLivenessStorage>,
        quorum_store_storage: Arc<dyn QuorumStoreStorage>,
        reconfig_events: ReconfigNotificationListener<P>,
        bounded_executor: BoundedExecutor,
        aptos_time_service: aptos_time_service::TimeService,
        vtxn_pool: VTxnPoolState,
        rand_storage: Arc<dyn RandStorage<AugmentedData>>,
    ) -> Self {
        let author = node_config.validator_network.as_ref().unwrap().peer_id();
        let config = node_config.consensus.clone();
        let execution_config = node_config.execution.clone();
        let dag_config = node_config.dag_consensus.clone();
        let sr_config = &node_config.consensus.safety_rules;
        let safety_rules_manager = SafetyRulesManager::new(sr_config);
        Self {
            author,
            config,
            execution_config,
            time_service,
            self_sender,
            network_sender,
            timeout_sender,
            // This default value is updated at epoch start
            quorum_store_enabled: false,
            quorum_store_to_mempool_sender,
            execution_client,
            storage,
            safety_rules_manager,
            vtxn_pool,
            reconfig_events,
            rand_manager_msg_tx: None,
            round_manager_tx: None,
            round_manager_close_tx: None,
            buffered_proposal_tx: None,
            epoch_state: None,
            block_retrieval_tx: None,
            quorum_store_msg_tx: None,
            quorum_store_coordinator_tx: None,
            quorum_store_storage,
            batch_retrieval_tx: None,
            bounded_executor,
            recovery_mode: false,
            dag_rpc_tx: None,
            dag_shutdown_tx: None,
            aptos_time_service,
            dag_config,
            payload_manager: Arc::new(PayloadManager::DirectMempool),
            rand_storage,
        }
    }

    fn epoch_state(&self) -> &EpochState {
        self.epoch_state
            .as_ref()
            .expect("EpochManager not started yet")
    }

    fn epoch(&self) -> u64 {
        self.epoch_state().epoch
    }

    fn create_round_state(
        &self,
        time_service: Arc<dyn TimeService>,
        timeout_sender: aptos_channels::Sender<Round>,
        delayed_qc_tx: UnboundedSender<DelayedQcMsg>,
        qc_aggregator_type: QcAggregatorType,
    ) -> RoundState {
        let time_interval = Box::new(ExponentialTimeInterval::new(
            Duration::from_millis(self.config.round_initial_timeout_ms),
            self.config.round_timeout_backoff_exponent_base,
            self.config.round_timeout_backoff_max_exponent,
        ));
        RoundState::new(
            time_interval,
            time_service,
            timeout_sender,
            delayed_qc_tx,
            qc_aggregator_type,
        )
    }

    /// Create a proposer election handler based on proposers
    fn create_proposer_election(
        &self,
        epoch_state: &EpochState,
        onchain_config: &OnChainConsensusConfig,
    ) -> Arc<dyn ProposerElection + Send + Sync> {
        let proposers = epoch_state
            .verifier
            .get_ordered_account_addresses_iter()
            .collect::<Vec<_>>();
        match &onchain_config.proposer_election_type() {
            ProposerElectionType::RotatingProposer(contiguous_rounds) => {
                Arc::new(RotatingProposer::new(proposers, *contiguous_rounds))
            },
            // We don't really have a fixed proposer!
            ProposerElectionType::FixedProposer(contiguous_rounds) => {
                let proposer = choose_leader(proposers);
                Arc::new(RotatingProposer::new(vec![proposer], *contiguous_rounds))
            },
            ProposerElectionType::LeaderReputation(leader_reputation_type) => {
                let (
                    heuristic,
                    window_size,
                    weight_by_voting_power,
                    use_history_from_previous_epoch_max_count,
                ) = match &leader_reputation_type {
                    LeaderReputationType::ProposerAndVoter(proposer_and_voter_config)
                    | LeaderReputationType::ProposerAndVoterV2(proposer_and_voter_config) => {
                        let proposer_window_size = proposers.len()
                            * proposer_and_voter_config.proposer_window_num_validators_multiplier;
                        let voter_window_size = proposers.len()
                            * proposer_and_voter_config.voter_window_num_validators_multiplier;
                        let heuristic: Box<dyn ReputationHeuristic> =
                            Box::new(ProposerAndVoterHeuristic::new(
                                self.author,
                                proposer_and_voter_config.active_weight,
                                proposer_and_voter_config.inactive_weight,
                                proposer_and_voter_config.failed_weight,
                                proposer_and_voter_config.failure_threshold_percent,
                                voter_window_size,
                                proposer_window_size,
                                leader_reputation_type.use_reputation_window_from_stale_end(),
                            ));
                        (
                            heuristic,
                            std::cmp::max(proposer_window_size, voter_window_size),
                            proposer_and_voter_config.weight_by_voting_power,
                            proposer_and_voter_config.use_history_from_previous_epoch_max_count,
                        )
                    },
                };

                let seek_len = onchain_config.leader_reputation_exclude_round() as usize
                    + onchain_config.max_failed_authors_to_store()
                    + PROPOSER_ROUND_BEHIND_STORAGE_BUFFER;

                let backend = Arc::new(AptosDBBackend::new(
                    window_size,
                    seek_len,
                    self.storage.aptos_db(),
                ));
                let voting_powers: Vec<_> = if weight_by_voting_power {
                    proposers
                        .iter()
                        .map(|p| epoch_state.verifier.get_voting_power(p).unwrap())
                        .collect()
                } else {
                    vec![1; proposers.len()]
                };

                let epoch_to_proposers = self.extract_epoch_proposers(
                    epoch_state,
                    use_history_from_previous_epoch_max_count,
                    proposers,
                    (window_size + seek_len) as u64,
                );

                info!(
                    "Starting epoch {}: proposers across epochs for leader election: {:?}",
                    epoch_state.epoch,
                    epoch_to_proposers
                        .iter()
                        .map(|(epoch, proposers)| (epoch, proposers.len()))
                        .sorted()
                        .collect::<Vec<_>>()
                );

                let proposer_election = Box::new(LeaderReputation::new(
                    epoch_state.epoch,
                    epoch_to_proposers,
                    voting_powers,
                    backend,
                    heuristic,
                    onchain_config.leader_reputation_exclude_round(),
                    leader_reputation_type.use_root_hash_for_seed(),
                    self.config.window_for_chain_health,
                ));
                // LeaderReputation is not cheap, so we can cache the amount of rounds round_manager needs.
                Arc::new(CachedProposerElection::new(
                    epoch_state.epoch,
                    proposer_election,
                    onchain_config.max_failed_authors_to_store()
                        + PROPOSER_ELECTION_CACHING_WINDOW_ADDITION,
                ))
            },
            ProposerElectionType::RoundProposer(round_proposers) => {
                // Hardcoded to the first proposer
                let default_proposer = proposers.first().unwrap();
                Arc::new(RoundProposer::new(
                    round_proposers.clone(),
                    *default_proposer,
                ))
            },
        }
    }

    fn extract_epoch_proposers(
        &self,
        epoch_state: &EpochState,
        use_history_from_previous_epoch_max_count: u32,
        proposers: Vec<AccountAddress>,
        needed_rounds: u64,
    ) -> HashMap<u64, Vec<AccountAddress>> {
        // Genesis is epoch=0
        // First block (after genesis) is epoch=1, and is the only block in that epoch.
        // It has no votes, so we skip it unless we are in epoch 1, as otherwise it will
        // skew leader elections for exclude_round number of rounds.
        let first_epoch_to_consider = std::cmp::max(
            if epoch_state.epoch == 1 { 1 } else { 2 },
            epoch_state
                .epoch
                .saturating_sub(use_history_from_previous_epoch_max_count as u64),
        );
        // If we are considering beyond the current epoch, we need to fetch validators for those epochs
        if epoch_state.epoch > first_epoch_to_consider {
            self.storage
                .aptos_db()
                .get_epoch_ending_ledger_infos(first_epoch_to_consider - 1, epoch_state.epoch)
                .map_err(Into::into)
                .and_then(|proof| {
                    ensure!(
                        proof.ledger_info_with_sigs.len() as u64
                            == (epoch_state.epoch - (first_epoch_to_consider - 1))
                    );
                    extract_epoch_to_proposers(proof, epoch_state.epoch, &proposers, needed_rounds)
                })
                .unwrap_or_else(|err| {
                    error!(
                        "Couldn't create leader reputation with history across epochs, {:?}",
                        err
                    );
                    HashMap::from([(epoch_state.epoch, proposers)])
                })
        } else {
            HashMap::from([(epoch_state.epoch, proposers)])
        }
    }

    fn process_epoch_retrieval(
        &mut self,
        request: EpochRetrievalRequest,
        peer_id: AccountAddress,
    ) -> anyhow::Result<()> {
        debug!(
            LogSchema::new(LogEvent::ReceiveEpochRetrieval)
                .remote_peer(peer_id)
                .epoch(self.epoch()),
            "[EpochManager] receive {}", request,
        );
        let proof = self
            .storage
            .aptos_db()
            .get_epoch_ending_ledger_infos(request.start_epoch, request.end_epoch)
            .map_err(DbError::from)
            .context("[EpochManager] Failed to get epoch proof")?;
        let msg = ConsensusMsg::EpochChangeProof(Box::new(proof));
        self.network_sender.send_to(peer_id, msg).context(format!(
            "[EpochManager] Failed to send epoch proof to {}",
            peer_id
        ))
    }

    fn process_different_epoch(
        &mut self,
        different_epoch: u64,
        peer_id: AccountAddress,
    ) -> anyhow::Result<()> {
        debug!(
            LogSchema::new(LogEvent::ReceiveMessageFromDifferentEpoch)
                .remote_peer(peer_id)
                .epoch(self.epoch()),
            remote_epoch = different_epoch,
        );
        match different_epoch.cmp(&self.epoch()) {
            Ordering::Less => {
                if self
                    .epoch_state()
                    .verifier
                    .get_voting_power(&self.author)
                    .is_some()
                {
                    // Ignore message from lower epoch if we're part of the validator set, the node would eventually see messages from
                    // higher epoch and request a proof
                    sample!(
                        SampleRate::Duration(Duration::from_secs(1)),
                        debug!("Discard message from lower epoch {} from {}", different_epoch, peer_id);
                    );
                    Ok(())
                } else {
                    // reply back the epoch change proof if we're not part of the validator set since we won't broadcast
                    // timeout in this epoch
                    monitor!(
                        "process_epoch_retrieval",
                        self.process_epoch_retrieval(
                            EpochRetrievalRequest {
                                start_epoch: different_epoch,
                                end_epoch: self.epoch(),
                            },
                            peer_id
                        )
                    )
                }
            },
            // We request proof to join higher epoch
            Ordering::Greater => {
                let request = EpochRetrievalRequest {
                    start_epoch: self.epoch(),
                    end_epoch: different_epoch,
                };
                let msg = ConsensusMsg::EpochRetrievalRequest(Box::new(request));
                if let Err(err) = self.network_sender.send_to(peer_id, msg) {
                    warn!(
                        "[EpochManager] Failed to send epoch retrieval to {}, {:?}",
                        peer_id, err
                    );
                    counters::EPOCH_MANAGER_ISSUES_DETAILS
                        .with_label_values(&["failed_to_send_epoch_retrieval"])
                        .inc();
                }

                Ok(())
            },
            Ordering::Equal => {
                bail!("[EpochManager] Same epoch should not come to process_different_epoch");
            },
        }
    }

    async fn initiate_new_epoch(&mut self, proof: EpochChangeProof) -> anyhow::Result<()> {
        let ledger_info = proof
            .verify(self.epoch_state())
            .context("[EpochManager] Invalid EpochChangeProof")?;
        info!(
            LogSchema::new(LogEvent::NewEpoch).epoch(ledger_info.ledger_info().next_block_epoch()),
            "Received verified epoch change",
        );

        // shutdown existing processor first to avoid race condition with state sync.
        self.shutdown_current_processor().await;
        // make sure storage is on this ledger_info too, it should be no-op if it's already committed
        // panic if this doesn't succeed since the current processors are already shutdown.
        self.execution_client
            .sync_to(ledger_info.clone())
            .await
            .context(format!(
                "[EpochManager] State sync to new epoch {}",
                ledger_info
            ))
            .expect("Failed to sync to new epoch");

        monitor!("reconfig", self.await_reconfig_notification().await);
        Ok(())
    }

    fn spawn_block_retrieval_task(
        &mut self,
        epoch: u64,
        block_store: Arc<BlockStore>,
        max_blocks_allowed: u64,
    ) {
        let (request_tx, mut request_rx) = aptos_channel::new::<_, IncomingBlockRetrievalRequest>(
            QueueStyle::LIFO,
            1,
            Some(&counters::BLOCK_RETRIEVAL_TASK_MSGS),
        );
        let task = async move {
            info!(epoch = epoch, "Block retrieval task starts");
            while let Some(request) = request_rx.next().await {
                if request.req.num_blocks() > max_blocks_allowed {
                    warn!(
                        "Ignore block retrieval with too many blocks: {}",
                        request.req.num_blocks()
                    );
                    continue;
                }
                if let Err(e) = monitor!(
                    "process_block_retrieval",
                    block_store.process_block_retrieval(request).await
                ) {
                    warn!(epoch = epoch, error = ?e, kind = error_kind(&e));
                }
            }
            info!(epoch = epoch, "Block retrieval task stops");
        };
        self.block_retrieval_tx = Some(request_tx);
        tokio::spawn(task);
    }

    async fn shutdown_current_processor(&mut self) {
        if let Some(close_tx) = self.round_manager_close_tx.take() {
            // Release the previous RoundManager, especially the SafetyRule client
            let (ack_tx, ack_rx) = oneshot::channel();
            close_tx
                .send(ack_tx)
                .expect("[EpochManager] Fail to drop round manager");
            ack_rx
                .await
                .expect("[EpochManager] Fail to drop round manager");
        }
        self.round_manager_tx = None;

        if let Some(close_tx) = self.dag_shutdown_tx.take() {
            // Release the previous RoundManager, especially the SafetyRule client
            let (ack_tx, ack_rx) = oneshot::channel();
            close_tx
                .send(ack_tx)
                .expect("[EpochManager] Fail to drop DAG bootstrapper");
            ack_rx
                .await
                .expect("[EpochManager] Fail to drop DAG bootstrapper");
        }
        self.dag_shutdown_tx = None;

        // Shutdown the previous rand manager
        self.rand_manager_msg_tx = None;

        // Shutdown the previous buffer manager, to release the SafetyRule client
        self.execution_client.end_epoch().await;

        // Shutdown the block retrieval task by dropping the sender
        self.block_retrieval_tx = None;
        self.batch_retrieval_tx = None;

        if let Some(mut quorum_store_coordinator_tx) = self.quorum_store_coordinator_tx.take() {
            let (ack_tx, ack_rx) = oneshot::channel();
            quorum_store_coordinator_tx
                .send(CoordinatorCommand::Shutdown(ack_tx))
                .await
                .expect("Could not send shutdown indicator to QuorumStore");
            ack_rx.await.expect("Failed to stop QuorumStore");
        }
    }

    async fn start_recovery_manager(
        &mut self,
        ledger_data: LedgerRecoveryData,
        onchain_consensus_config: OnChainConsensusConfig,
        epoch_state: Arc<EpochState>,
        network_sender: Arc<NetworkSender>,
    ) {
        let (recovery_manager_tx, recovery_manager_rx) = aptos_channel::new(
            QueueStyle::LIFO,
            1,
            Some(&counters::ROUND_MANAGER_CHANNEL_MSGS),
        );
        self.round_manager_tx = Some(recovery_manager_tx);
        let (close_tx, close_rx) = oneshot::channel();
        self.round_manager_close_tx = Some(close_tx);
        let recovery_manager = RecoveryManager::new(
            epoch_state,
            network_sender,
            self.storage.clone(),
            self.execution_client.clone(),
            ledger_data.committed_round(),
            self.config
                .max_blocks_per_sending_request(onchain_consensus_config.quorum_store_enabled()),
            self.payload_manager.clone(),
        );
        tokio::spawn(recovery_manager.start(recovery_manager_rx, close_rx));
    }

    async fn init_payload_provider(
        &mut self,
        epoch_state: &EpochState,
        network_sender: NetworkSender,
        consensus_config: &OnChainConsensusConfig,
    ) -> (Arc<PayloadManager>, QuorumStoreClient, QuorumStoreBuilder) {
        // Start QuorumStore
        let (consensus_to_quorum_store_tx, consensus_to_quorum_store_rx) =
            mpsc::channel(self.config.intra_consensus_channel_buffer_size);

        let quorum_store_config = if consensus_config.is_dag_enabled() {
            self.dag_config.quorum_store.clone()
        } else {
            self.config.quorum_store.clone()
        };

        let mut quorum_store_builder = if self.quorum_store_enabled {
            info!("Building QuorumStore");
            QuorumStoreBuilder::QuorumStore(InnerBuilder::new(
                self.epoch(),
                self.author,
                epoch_state.verifier.len() as u64,
                quorum_store_config,
                consensus_to_quorum_store_rx,
                self.quorum_store_to_mempool_sender.clone(),
                self.config.mempool_txn_pull_timeout_ms,
                self.storage.aptos_db().clone(),
                network_sender,
                epoch_state.verifier.clone(),
                self.config.safety_rules.backend.clone(),
                self.quorum_store_storage.clone(),
                !consensus_config.is_dag_enabled(),
            ))
        } else {
            info!("Building DirectMempool");
            QuorumStoreBuilder::DirectMempool(DirectMempoolInnerBuilder::new(
                consensus_to_quorum_store_rx,
                self.quorum_store_to_mempool_sender.clone(),
                self.config.mempool_txn_pull_timeout_ms,
            ))
        };

        let (payload_manager, quorum_store_msg_tx) = quorum_store_builder.init_payload_manager();
        self.quorum_store_msg_tx = quorum_store_msg_tx;
        self.payload_manager = payload_manager.clone();

        let payload_client = QuorumStoreClient::new(
            consensus_to_quorum_store_tx,
            self.config.quorum_store_pull_timeout_ms,
            self.config.wait_for_full_blocks_above_recent_fill_threshold,
            self.config.wait_for_full_blocks_above_pending_blocks,
        );
        (payload_manager, payload_client, quorum_store_builder)
    }

    fn set_epoch_start_metrics(&self, epoch_state: &EpochState) {
        counters::EPOCH.set(epoch_state.epoch as i64);
        counters::CURRENT_EPOCH_VALIDATORS.set(epoch_state.verifier.len() as i64);

        counters::TOTAL_VOTING_POWER.set(epoch_state.verifier.total_voting_power() as f64);
        counters::VALIDATOR_VOTING_POWER.set(
            epoch_state
                .verifier
                .get_voting_power(&self.author)
                .unwrap_or(0) as f64,
        );
        epoch_state
            .verifier
            .get_ordered_account_addresses_iter()
            .for_each(|peer_id| {
                counters::ALL_VALIDATORS_VOTING_POWER
                    .with_label_values(&[&peer_id.to_string()])
                    .set(epoch_state.verifier.get_voting_power(&peer_id).unwrap_or(0) as i64)
            });
    }

    async fn start_round_manager(
        &mut self,
        recovery_data: RecoveryData,
        epoch_state: Arc<EpochState>,
        onchain_consensus_config: OnChainConsensusConfig,
        onchain_execution_config: OnChainExecutionConfig,
        onchain_randomness_config: OnChainRandomnessConfig,
        onchain_jwk_consensus_config: OnChainJWKConsensusConfig,
        network_sender: Arc<NetworkSender>,
        payload_client: Arc<dyn PayloadClient>,
        payload_manager: Arc<PayloadManager>,
        rand_config: Option<RandConfig>,
        fast_rand_config: Option<RandConfig>,
        rand_msg_rx: aptos_channel::Receiver<AccountAddress, IncomingRandGenRequest>,
    ) {
        let epoch = epoch_state.epoch;
        info!(
            epoch = epoch_state.epoch,
            validators = epoch_state.verifier.to_string(),
            root_block = %recovery_data.root_block(),
            "Starting new epoch",
        );

        info!(epoch = epoch, "Update SafetyRules");

        let mut safety_rules =
            MetricsSafetyRules::new(self.safety_rules_manager.client(), self.storage.clone());
        if let Err(error) = safety_rules.perform_initialize() {
            error!(
                epoch = epoch,
                error = error,
                "Unable to initialize safety rules.",
            );
        }
        let (delayed_qc_tx, delayed_qc_rx) = unbounded();

        info!(epoch = epoch, "Create RoundState");
        let round_state = self.create_round_state(
            self.time_service.clone(),
            self.timeout_sender.clone(),
            delayed_qc_tx,
            self.config.qc_aggregator_type.clone(),
        );

        info!(epoch = epoch, "Create ProposerElection");
        let proposer_election =
            self.create_proposer_election(&epoch_state, &onchain_consensus_config);
        let chain_health_backoff_config =
            ChainHealthBackoffConfig::new(self.config.chain_health_backoff.clone());
        let pipeline_backpressure_config =
            PipelineBackpressureConfig::new(self.config.pipeline_backpressure.clone());

        let safety_rules_container = Arc::new(Mutex::new(safety_rules));

        self.execution_client
            .start_epoch(
                epoch_state.clone(),
                safety_rules_container.clone(),
                payload_manager.clone(),
                &onchain_consensus_config,
                &onchain_execution_config,
                &onchain_randomness_config,
                rand_config,
                fast_rand_config.clone(),
                rand_msg_rx,
            )
            .await;

        info!(epoch = epoch, "Create BlockStore");
        // Read the last vote, before "moving" `recovery_data`
        let last_vote = recovery_data.last_vote();
        let block_store = Arc::new(BlockStore::new(
            Arc::clone(&self.storage),
            recovery_data,
            self.execution_client.clone(),
            self.config.max_pruned_blocks_in_mem,
            Arc::clone(&self.time_service),
            self.config.vote_back_pressure_limit,
            payload_manager,
        ));

        info!(epoch = epoch, "Create ProposalGenerator");
        // txn manager is required both by proposal generator (to pull the proposers)
        // and by event processor (to update their status).
        let proposal_generator = ProposalGenerator::new(
            self.author,
            block_store.clone(),
            payload_client,
            self.time_service.clone(),
            Duration::from_millis(self.config.quorum_store_poll_time_ms),
            self.config.max_sending_block_txns,
            self.config.max_sending_block_bytes,
            self.config.max_sending_inline_txns,
            self.config.max_sending_inline_bytes,
            onchain_consensus_config.max_failed_authors_to_store(),
            pipeline_backpressure_config,
            chain_health_backoff_config,
            self.quorum_store_enabled,
            onchain_consensus_config.effective_validator_txn_config(),
            self.config
                .quorum_store
                .allow_batches_without_pos_in_proposal,
        );
        let (round_manager_tx, round_manager_rx) = aptos_channel::new(
            QueueStyle::LIFO,
            1,
            Some(&counters::ROUND_MANAGER_CHANNEL_MSGS),
        );

        let (buffered_proposal_tx, buffered_proposal_rx) = aptos_channel::new(
            QueueStyle::KLAST,
            5,
            Some(&counters::ROUND_MANAGER_CHANNEL_MSGS),
        );
        self.round_manager_tx = Some(round_manager_tx.clone());
        self.buffered_proposal_tx = Some(buffered_proposal_tx.clone());
        let max_blocks_allowed = self
            .config
            .max_blocks_per_receiving_request(onchain_consensus_config.quorum_store_enabled());

        let mut round_manager = RoundManager::new(
            epoch_state,
            block_store.clone(),
            round_state,
            proposer_election,
            proposal_generator,
            safety_rules_container,
            network_sender,
            self.storage.clone(),
            onchain_consensus_config,
            buffered_proposal_tx,
            self.config.clone(),
            onchain_randomness_config,
            onchain_jwk_consensus_config,
<<<<<<< HEAD
            true,
            fast_rand_config,
=======
>>>>>>> 36cd1631
        );

        round_manager.init(last_vote).await;

        let (close_tx, close_rx) = oneshot::channel();
        self.round_manager_close_tx = Some(close_tx);
        tokio::spawn(round_manager.start(
            round_manager_rx,
            buffered_proposal_rx,
            delayed_qc_rx,
            close_rx,
        ));

        self.spawn_block_retrieval_task(epoch, block_store, max_blocks_allowed);
    }

    fn start_quorum_store(&mut self, quorum_store_builder: QuorumStoreBuilder) {
        if let Some((quorum_store_coordinator_tx, batch_retrieval_rx)) =
            quorum_store_builder.start()
        {
            self.quorum_store_coordinator_tx = Some(quorum_store_coordinator_tx);
            self.batch_retrieval_tx = Some(batch_retrieval_rx);
        }
    }

    fn create_network_sender(&mut self, epoch_state: &EpochState) -> NetworkSender {
        NetworkSender::new(
            self.author,
            self.network_sender.clone(),
            self.self_sender.clone(),
            epoch_state.verifier.clone(),
        )
    }

    fn try_get_rand_config_for_new_epoch(
        &self,
        new_epoch_state: &EpochState,
        onchain_randomness_config: &OnChainRandomnessConfig,
        maybe_dkg_state: anyhow::Result<DKGState>,
        consensus_config: &OnChainConsensusConfig,
    ) -> Result<(RandConfig, Option<RandConfig>), NoRandomnessReason> {
        if !consensus_config.is_vtxn_enabled() {
            return Err(NoRandomnessReason::VTxnDisabled);
        }
        if !onchain_randomness_config.randomness_enabled() {
            return Err(NoRandomnessReason::FeatureDisabled);
        }
        let new_epoch = new_epoch_state.epoch;

        let dkg_state = maybe_dkg_state.map_err(NoRandomnessReason::DKGStateResourceMissing)?;
        let dkg_session = dkg_state
            .last_completed
            .ok_or_else(|| NoRandomnessReason::DKGCompletedSessionResourceMissing)?;
        if dkg_session.metadata.dealer_epoch + 1 != new_epoch_state.epoch {
            return Err(NoRandomnessReason::CompletedSessionTooOld);
        }
        let dkg_pub_params = DefaultDKG::new_public_params(&dkg_session.metadata);
        let my_index = new_epoch_state
            .verifier
            .address_to_validator_index()
            .get(&self.author)
            .copied()
            .ok_or_else(|| NoRandomnessReason::NotInValidatorSet)?;

        let dkg_decrypt_key = load_dkg_decrypt_key(&self.config.safety_rules)
            .ok_or_else(|| NoRandomnessReason::DKGDecryptKeyUnavailable)?;
        let transcript = bcs::from_bytes::<<DefaultDKG as DKGTrait>::Transcript>(
            dkg_session.transcript.as_slice(),
        )
        .map_err(NoRandomnessReason::TranscriptDeserializationError)?;

        let vuf_pp = WvufPP::from(&dkg_pub_params.pvss_config.pp);

        // No need to verify the transcript.

        // keys for randomness generation
        let (sk, pk) = DefaultDKG::decrypt_secret_share_from_transcript(
            &dkg_pub_params,
            &transcript,
            my_index as u64,
            &dkg_decrypt_key,
        )
        .map_err(NoRandomnessReason::SecretShareDecryptionFailed)?;

        let fast_randomness_is_enabled = onchain_randomness_config.fast_randomness_enabled()
            && sk.fast.is_some()
            && pk.fast.is_some()
            && transcript.fast.is_some()
            && dkg_pub_params.pvss_config.fast_wconfig.is_some();

        let pk_shares = (0..new_epoch_state.verifier.len())
            .map(|id| {
                transcript
                    .main
                    .get_public_key_share(&dkg_pub_params.pvss_config.wconfig, &Player { id })
            })
            .collect::<Vec<_>>();

        // Recover existing augmented key pair or generate a new one
        let (augmented_key_pair, fast_augmented_key_pair) = if let Some((_, key_pair)) = self
            .rand_storage
            .get_key_pair_bytes()
            .map_err(NoRandomnessReason::RandDbNotAvailable)?
            .filter(|(epoch, _)| *epoch == new_epoch)
        {
            bcs::from_bytes(&key_pair).map_err(NoRandomnessReason::KeyPairDeserializationError)?
        } else {
            let mut rng =
                StdRng::from_rng(thread_rng()).map_err(NoRandomnessReason::RngCreationError)?;
            let augmented_key_pair = WVUF::augment_key_pair(&vuf_pp, sk.main, pk.main, &mut rng);
            let fast_augmented_key_pair = if fast_randomness_is_enabled {
                Some(WVUF::augment_key_pair(
                    &vuf_pp,
                    sk.fast.unwrap(),
                    pk.fast.unwrap(),
                    &mut rng,
                ))
            } else {
                None
            };
            self.rand_storage
                .save_key_pair_bytes(
                    new_epoch,
                    bcs::to_bytes(&(augmented_key_pair.clone(), fast_augmented_key_pair.clone()))
                        .map_err(NoRandomnessReason::KeyPairSerializationError)?,
                )
                .map_err(NoRandomnessReason::KeyPairPersistError)?;
            (augmented_key_pair, fast_augmented_key_pair)
        };

        let (ask, apk) = augmented_key_pair;

        let keys = RandKeys::new(ask, apk, pk_shares, new_epoch_state.verifier.len());

        let rand_config = RandConfig::new(
            self.author,
            new_epoch,
            new_epoch_state.verifier.clone(),
            vuf_pp.clone(),
            keys,
            dkg_pub_params.pvss_config.wconfig.clone(),
        );

        let fast_rand_config = if fast_randomness_is_enabled && fast_augmented_key_pair.is_some() {
            let (ask, apk) = fast_augmented_key_pair.unwrap();

            let pk_shares = (0..new_epoch_state.verifier.len())
                .map(|id| {
                    transcript.fast.as_ref().unwrap().get_public_key_share(
                        dkg_pub_params.pvss_config.fast_wconfig.as_ref().unwrap(),
                        &Player { id },
                    )
                })
                .collect::<Vec<_>>();

            let fast_keys = RandKeys::new(ask, apk, pk_shares, new_epoch_state.verifier.len());
            let fast_wconfig = dkg_pub_params.pvss_config.fast_wconfig.unwrap().clone();

            Some(RandConfig::new(
                self.author,
                new_epoch,
                new_epoch_state.verifier.clone(),
                vuf_pp,
                fast_keys,
                fast_wconfig,
            ))
        } else {
            None
        };

        Ok((rand_config, fast_rand_config))
    }

    async fn start_new_epoch(&mut self, payload: OnChainConfigPayload<P>) {
        let validator_set: ValidatorSet = payload
            .get()
            .expect("failed to get ValidatorSet from payload");
        let epoch_state = Arc::new(EpochState {
            epoch: payload.epoch(),
            verifier: (&validator_set).into(),
        });

        self.epoch_state = Some(epoch_state.clone());

        let onchain_consensus_config: anyhow::Result<OnChainConsensusConfig> = payload.get();
        let onchain_execution_config: anyhow::Result<OnChainExecutionConfig> = payload.get();
        let onchain_randomness_config: anyhow::Result<RandomnessConfigMoveStruct> = payload.get();
        let onchain_jwk_consensus_config: anyhow::Result<OnChainJWKConsensusConfig> = payload.get();
        let dkg_state = payload.get::<DKGState>();

        if let Err(error) = &onchain_consensus_config {
            error!("Failed to read on-chain consensus config {}", error);
        }

        if let Err(error) = &onchain_execution_config {
            error!("Failed to read on-chain execution config {}", error);
        }

        if let Err(error) = &onchain_randomness_config {
            error!("Failed to read on-chain randomness config {}", error);
        }

        self.epoch_state = Some(epoch_state.clone());

        let consensus_config = onchain_consensus_config.unwrap_or_default();
        let execution_config = onchain_execution_config
            .unwrap_or_else(|_| OnChainExecutionConfig::default_if_missing());
        let onchain_randomness_config = onchain_randomness_config
            .and_then(OnChainRandomnessConfig::try_from)
            .unwrap_or_else(|_| OnChainRandomnessConfig::default_if_missing());
        let jwk_consensus_config = onchain_jwk_consensus_config
            .unwrap_or_else(|_| OnChainJWKConsensusConfig::default_if_missing());
        let rand_configs = self.try_get_rand_config_for_new_epoch(
            &epoch_state,
            &onchain_randomness_config,
            dkg_state,
            &consensus_config,
        );

        let (rand_config, fast_rand_config) = match rand_configs {
            Ok((rand_config, fast_rand_config)) => (Some(rand_config), fast_rand_config),
            Err(reason) => {
                if onchain_randomness_config.randomness_enabled() {
                    error!(
                        "Failed to get randomness config for new epoch: {:?}",
                        reason
                    );
                }
                (None, None)
            },
        };
        if fast_rand_config.is_none() && onchain_randomness_config.fast_randomness_enabled() {
            error!("Failed to get fast randomness config for new epoch");
        }

        info!(
            "[Randomness] start_new_epoch: epoch={}, rand_config={:?}, fast_rand_config={:?}",
            epoch_state.epoch, rand_config, fast_rand_config
        );

        let (network_sender, payload_client, payload_manager) = self
            .initialize_shared_component(&epoch_state, &consensus_config)
            .await;

        let (rand_msg_tx, rand_msg_rx) = aptos_channel::new::<AccountAddress, IncomingRandGenRequest>(
            QueueStyle::FIFO,
            100,
            None,
        );

        self.rand_manager_msg_tx = Some(rand_msg_tx);

        if consensus_config.is_dag_enabled() {
            self.start_new_epoch_with_dag(
                epoch_state,
                consensus_config,
                execution_config,
                onchain_randomness_config,
                jwk_consensus_config,
                network_sender,
                payload_client,
                payload_manager,
                rand_config,
                fast_rand_config,
                rand_msg_rx,
            )
            .await
        } else {
            self.start_new_epoch_with_joltean(
                epoch_state,
                consensus_config,
                execution_config,
                onchain_randomness_config,
                jwk_consensus_config,
                network_sender,
                payload_client,
                payload_manager,
                rand_config,
                fast_rand_config,
                rand_msg_rx,
            )
            .await
        }
    }

    async fn initialize_shared_component(
        &mut self,
        epoch_state: &EpochState,
        consensus_config: &OnChainConsensusConfig,
    ) -> (NetworkSender, Arc<dyn PayloadClient>, Arc<PayloadManager>) {
        self.set_epoch_start_metrics(epoch_state);
        self.quorum_store_enabled = self.enable_quorum_store(consensus_config);
        let network_sender = self.create_network_sender(epoch_state);
        let (payload_manager, quorum_store_client, quorum_store_builder) = self
            .init_payload_provider(epoch_state, network_sender.clone(), consensus_config)
            .await;
        let effective_vtxn_config = consensus_config.effective_validator_txn_config();
        debug!("effective_vtxn_config={:?}", effective_vtxn_config);
        let mixed_payload_client = MixedPayloadClient::new(
            effective_vtxn_config,
            Arc::new(self.vtxn_pool.clone()),
            Arc::new(quorum_store_client),
        );
        self.start_quorum_store(quorum_store_builder);
        (
            network_sender,
            Arc::new(mixed_payload_client),
            payload_manager,
        )
    }

    async fn start_new_epoch_with_joltean(
        &mut self,
        epoch_state: Arc<EpochState>,
        consensus_config: OnChainConsensusConfig,
        execution_config: OnChainExecutionConfig,
        onchain_randomness_config: OnChainRandomnessConfig,
        jwk_consensus_config: OnChainJWKConsensusConfig,
        network_sender: NetworkSender,
        payload_client: Arc<dyn PayloadClient>,
        payload_manager: Arc<PayloadManager>,
        rand_config: Option<RandConfig>,
        fast_rand_config: Option<RandConfig>,
        rand_msg_rx: aptos_channel::Receiver<AccountAddress, IncomingRandGenRequest>,
    ) {
        match self.storage.start() {
            LivenessStorageData::FullRecoveryData(initial_data) => {
                self.recovery_mode = false;
                self.start_round_manager(
                    initial_data,
                    epoch_state,
                    consensus_config,
                    execution_config,
                    onchain_randomness_config,
                    jwk_consensus_config,
                    Arc::new(network_sender),
                    payload_client,
                    payload_manager,
                    rand_config,
                    fast_rand_config,
                    rand_msg_rx,
                )
                .await
            },
            LivenessStorageData::PartialRecoveryData(ledger_data) => {
                self.recovery_mode = true;
                self.start_recovery_manager(
                    ledger_data,
                    consensus_config,
                    epoch_state,
                    Arc::new(network_sender),
                )
                .await
            },
        }
    }

    async fn start_new_epoch_with_dag(
        &mut self,
        epoch_state: Arc<EpochState>,
        onchain_consensus_config: OnChainConsensusConfig,
        on_chain_execution_config: OnChainExecutionConfig,
        onchain_randomness_config: OnChainRandomnessConfig,
        onchain_jwk_consensus_config: OnChainJWKConsensusConfig,
        network_sender: NetworkSender,
        payload_client: Arc<dyn PayloadClient>,
        payload_manager: Arc<PayloadManager>,
        rand_config: Option<RandConfig>,
        fast_rand_config: Option<RandConfig>,
        rand_msg_rx: aptos_channel::Receiver<AccountAddress, IncomingRandGenRequest>,
    ) {
        let epoch = epoch_state.epoch;
        let consensus_key = new_consensus_key_from_storage(&self.config.safety_rules.backend)
            .expect("unable to get private key");
        let signer = Arc::new(ValidatorSigner::new(self.author, consensus_key));
        let commit_signer = Arc::new(DagCommitSigner::new(signer.clone()));

        assert!(
            onchain_consensus_config.decoupled_execution(),
            "decoupled execution must be enabled"
        );

        self.execution_client
            .start_epoch(
                epoch_state.clone(),
                commit_signer,
                payload_manager.clone(),
                &onchain_consensus_config,
                &on_chain_execution_config,
                &onchain_randomness_config,
                rand_config,
                fast_rand_config,
                rand_msg_rx,
            )
            .await;

        let onchain_dag_consensus_config = onchain_consensus_config.unwrap_dag_config_v1();
        let epoch_to_validators = self.extract_epoch_proposers(
            &epoch_state,
            onchain_dag_consensus_config.dag_ordering_causal_history_window as u32,
            epoch_state.verifier.get_ordered_account_addresses(),
            onchain_dag_consensus_config.dag_ordering_causal_history_window as u64,
        );
        let dag_storage = Arc::new(StorageAdapter::new(
            epoch,
            epoch_to_validators,
            self.storage.consensus_db(),
            self.storage.aptos_db(),
        ));

        let network_sender_arc = Arc::new(network_sender);

        let bootstrapper = DagBootstrapper::new(
            self.author,
            self.dag_config.clone(),
            onchain_dag_consensus_config.clone(),
            signer,
            epoch_state.clone(),
            dag_storage,
            network_sender_arc.clone(),
            network_sender_arc.clone(),
            network_sender_arc,
            self.aptos_time_service.clone(),
            payload_manager,
            payload_client,
            self.execution_client.get_execution_channel().unwrap(),
            self.execution_client.clone(),
            onchain_consensus_config.quorum_store_enabled(),
            onchain_consensus_config.effective_validator_txn_config(),
            onchain_randomness_config,
            onchain_jwk_consensus_config,
            self.bounded_executor.clone(),
            self.config
                .quorum_store
                .allow_batches_without_pos_in_proposal,
        );

        let (dag_rpc_tx, dag_rpc_rx) = aptos_channel::new(QueueStyle::FIFO, 10, None);
        self.dag_rpc_tx = Some(dag_rpc_tx);
        let (dag_shutdown_tx, dag_shutdown_rx) = oneshot::channel();
        self.dag_shutdown_tx = Some(dag_shutdown_tx);

        tokio::spawn(bootstrapper.start(dag_rpc_rx, dag_shutdown_rx));
    }

    fn enable_quorum_store(&mut self, onchain_config: &OnChainConsensusConfig) -> bool {
        fail_point!("consensus::start_new_epoch::disable_qs", |_| false);
        onchain_config.quorum_store_enabled()
    }

    async fn process_message(
        &mut self,
        peer_id: AccountAddress,
        consensus_msg: ConsensusMsg,
    ) -> anyhow::Result<()> {
        fail_point!("consensus::process::any", |_| {
            Err(anyhow::anyhow!("Injected error in process_message"))
        });

        if let ConsensusMsg::ProposalMsg(proposal) = &consensus_msg {
            observe_block(
                proposal.proposal().timestamp_usecs(),
                BlockStage::EPOCH_MANAGER_RECEIVED,
            );
        }
        // we can't verify signatures from a different epoch
        let maybe_unverified_event = self.check_epoch(peer_id, consensus_msg).await?;

        if let Some(unverified_event) = maybe_unverified_event {
            // filter out quorum store messages if quorum store has not been enabled
            match self.filter_quorum_store_events(peer_id, &unverified_event) {
                Ok(true) => {},
                Ok(false) => return Ok(()), // This occurs when the quorum store is not enabled, but the recovery mode is enabled. We filter out the messages, but don't raise any error.
                Err(err) => return Err(err),
            }
            // same epoch -> run well-formedness + signature check
            let epoch_state = self.epoch_state.clone().unwrap();
            let quorum_store_enabled = self.quorum_store_enabled;
            let quorum_store_msg_tx = self.quorum_store_msg_tx.clone();
            let buffered_proposal_tx = self.buffered_proposal_tx.clone();
            let round_manager_tx = self.round_manager_tx.clone();
            let my_peer_id = self.author;
            let max_num_batches = self.config.quorum_store.receiver_max_num_batches;
            let max_batch_expiry_gap_usecs =
                self.config.quorum_store.batch_expiry_gap_when_init_usecs;
            let payload_manager = self.payload_manager.clone();
            self.bounded_executor
                .spawn(async move {
                    match monitor!(
                        "verify_message",
                        unverified_event.clone().verify(
                            peer_id,
                            &epoch_state.verifier,
                            quorum_store_enabled,
                            peer_id == my_peer_id,
                            max_num_batches,
                            max_batch_expiry_gap_usecs,
                        )
                    ) {
                        Ok(verified_event) => {
                            Self::forward_event(
                                quorum_store_msg_tx,
                                round_manager_tx,
                                buffered_proposal_tx,
                                peer_id,
                                verified_event,
                                payload_manager,
                            );
                        },
                        Err(e) => {
                            error!(
                                SecurityEvent::ConsensusInvalidMessage,
                                remote_peer = peer_id,
                                error = ?e,
                                unverified_event = unverified_event
                            );
                        },
                    }
                })
                .await;
        }
        Ok(())
    }

    async fn check_epoch(
        &mut self,
        peer_id: AccountAddress,
        msg: ConsensusMsg,
    ) -> anyhow::Result<Option<UnverifiedEvent>> {
        match msg {
            ConsensusMsg::ProposalMsg(_)
            | ConsensusMsg::SyncInfo(_)
            | ConsensusMsg::VoteMsg(_)
            | ConsensusMsg::CommitVoteMsg(_)
            | ConsensusMsg::CommitDecisionMsg(_)
            | ConsensusMsg::BatchMsg(_)
            | ConsensusMsg::BatchRequestMsg(_)
            | ConsensusMsg::SignedBatchInfo(_)
            | ConsensusMsg::ProofOfStoreMsg(_) => {
                let event: UnverifiedEvent = msg.into();
                if event.epoch()? == self.epoch() {
                    return Ok(Some(event));
                } else {
                    monitor!(
                        "process_different_epoch_consensus_msg",
                        self.process_different_epoch(event.epoch()?, peer_id)
                    )?;
                }
            },
            ConsensusMsg::EpochChangeProof(proof) => {
                let msg_epoch = proof.epoch()?;
                debug!(
                    LogSchema::new(LogEvent::ReceiveEpochChangeProof)
                        .remote_peer(peer_id)
                        .epoch(self.epoch()),
                    "Proof from epoch {}", msg_epoch,
                );
                if msg_epoch == self.epoch() {
                    monitor!("process_epoch_proof", self.initiate_new_epoch(*proof).await)?;
                } else {
                    info!(
                        remote_peer = peer_id,
                        "[EpochManager] Unexpected epoch proof from epoch {}, local epoch {}",
                        msg_epoch,
                        self.epoch()
                    );
                    counters::EPOCH_MANAGER_ISSUES_DETAILS
                        .with_label_values(&["epoch_proof_wrong_epoch"])
                        .inc();
                }
            },
            ConsensusMsg::EpochRetrievalRequest(request) => {
                ensure!(
                    request.end_epoch <= self.epoch(),
                    "[EpochManager] Received EpochRetrievalRequest beyond what we have locally"
                );
                monitor!(
                    "process_epoch_retrieval",
                    self.process_epoch_retrieval(*request, peer_id)
                )?;
            },
            _ => {
                bail!("[EpochManager] Unexpected messages: {:?}", msg);
            },
        }
        Ok(None)
    }

    fn filter_quorum_store_events(
        &mut self,
        peer_id: AccountAddress,
        event: &UnverifiedEvent,
    ) -> anyhow::Result<bool> {
        match event {
            UnverifiedEvent::BatchMsg(_)
            | UnverifiedEvent::SignedBatchInfo(_)
            | UnverifiedEvent::ProofOfStoreMsg(_) => {
                if self.quorum_store_enabled {
                    Ok(true) // This states that we shouldn't filter out the event
                } else if self.recovery_mode {
                    Ok(false) // This states that we should filter out the event, but without an error
                } else {
                    Err(anyhow::anyhow!(
                        "Quorum store is not enabled locally, but received msg from sender: {}",
                        peer_id,
                    ))
                }
            },
            _ => Ok(true), // This states that we shouldn't filter out the event
        }
    }

    fn forward_event_to<K: Eq + Hash + Clone, V>(
        mut maybe_tx: Option<aptos_channel::Sender<K, V>>,
        key: K,
        value: V,
    ) -> anyhow::Result<()> {
        if let Some(tx) = &mut maybe_tx {
            tx.push(key, value)
        } else {
            bail!("channel not initialized");
        }
    }

    fn forward_event(
        quorum_store_msg_tx: Option<aptos_channel::Sender<AccountAddress, VerifiedEvent>>,
        round_manager_tx: Option<
            aptos_channel::Sender<(Author, Discriminant<VerifiedEvent>), (Author, VerifiedEvent)>,
        >,
        buffered_proposal_tx: Option<aptos_channel::Sender<Author, VerifiedEvent>>,
        peer_id: AccountAddress,
        event: VerifiedEvent,
        payload_manager: Arc<PayloadManager>,
    ) {
        if let VerifiedEvent::ProposalMsg(proposal) = &event {
            observe_block(
                proposal.proposal().timestamp_usecs(),
                BlockStage::EPOCH_MANAGER_VERIFIED,
            );
        }
        if let Err(e) = match event {
            quorum_store_event @ (VerifiedEvent::SignedBatchInfo(_)
            | VerifiedEvent::ProofOfStoreMsg(_)
            | VerifiedEvent::BatchMsg(_)) => {
                Self::forward_event_to(quorum_store_msg_tx, peer_id, quorum_store_event)
                    .context("quorum store sender")
            },
            proposal_event @ VerifiedEvent::ProposalMsg(_) => {
                if let VerifiedEvent::ProposalMsg(p) = &proposal_event {
                    if let Some(payload) = p.proposal().payload() {
                        payload_manager
                            .prefetch_payload_data(payload, p.proposal().timestamp_usecs());
                    }
                }
                Self::forward_event_to(buffered_proposal_tx, peer_id, proposal_event)
                    .context("proposal precheck sender")
            },
            round_manager_event => Self::forward_event_to(
                round_manager_tx,
                (peer_id, discriminant(&round_manager_event)),
                (peer_id, round_manager_event),
            )
            .context("round manager sender"),
        } {
            warn!("Failed to forward event: {}", e);
        }
    }

    fn process_rpc_request(
        &mut self,
        peer_id: Author,
        request: IncomingRpcRequest,
    ) -> anyhow::Result<()> {
        fail_point!("consensus::process::any", |_| {
            Err(anyhow::anyhow!("Injected error in process_rpc_request"))
        });

        match request.epoch() {
            Some(epoch) if epoch != self.epoch() => {
                monitor!(
                    "process_different_epoch_rpc_request",
                    self.process_different_epoch(epoch, peer_id)
                )?;
                return Ok(());
            },
            None => {
                ensure!(matches!(request, IncomingRpcRequest::BlockRetrieval(_)));
            },
            _ => {},
        }

        match request {
            IncomingRpcRequest::BlockRetrieval(request) => {
                if let Some(tx) = &self.block_retrieval_tx {
                    tx.push(peer_id, request)
                } else {
                    error!("Round manager not started");
                    Ok(())
                }
            },
            IncomingRpcRequest::BatchRetrieval(request) => {
                if let Some(tx) = &self.batch_retrieval_tx {
                    tx.push(peer_id, request)
                } else {
                    Err(anyhow::anyhow!("Quorum store not started"))
                }
            },
            IncomingRpcRequest::DAGRequest(request) => {
                if let Some(tx) = &self.dag_rpc_tx {
                    tx.push(peer_id, request)
                } else {
                    Err(anyhow::anyhow!("DAG not bootstrapped"))
                }
            },
            IncomingRpcRequest::CommitRequest(request) => {
                self.execution_client.send_commit_msg(peer_id, request)
            },
            IncomingRpcRequest::RandGenRequest(request) => {
                if let Some(tx) = &self.rand_manager_msg_tx {
                    tx.push(peer_id, request)
                } else {
                    bail!("Rand manager not started");
                }
            },
        }
    }

    fn process_local_timeout(&mut self, round: u64) {
        let Some(sender) = self.round_manager_tx.as_mut() else {
            warn!(
                "Received local timeout for round {} without Round Manager",
                round
            );
            return;
        };

        let peer_id = self.author;
        let event = VerifiedEvent::LocalTimeout(round);
        if let Err(e) = sender.push((peer_id, discriminant(&event)), (peer_id, event)) {
            error!("Failed to send event to round manager {:?}", e);
        }
    }

    async fn await_reconfig_notification(&mut self) {
        let reconfig_notification = self
            .reconfig_events
            .next()
            .await
            .expect("Reconfig sender dropped, unable to start new epoch");
        self.start_new_epoch(reconfig_notification.on_chain_configs)
            .await;
    }

    pub async fn start(
        mut self,
        mut round_timeout_sender_rx: aptos_channels::Receiver<Round>,
        mut network_receivers: NetworkReceivers,
    ) {
        // initial start of the processor
        self.await_reconfig_notification().await;
        loop {
            tokio::select! {
                (peer, msg) = network_receivers.consensus_messages.select_next_some() => {
                    monitor!("epoch_manager_process_consensus_messages",
                    if let Err(e) = self.process_message(peer, msg).await {
                        error!(epoch = self.epoch(), error = ?e, kind = error_kind(&e));
                    });
                },
                (peer, msg) = network_receivers.quorum_store_messages.select_next_some() => {
                    monitor!("epoch_manager_process_quorum_store_messages",
                    if let Err(e) = self.process_message(peer, msg).await {
                        error!(epoch = self.epoch(), error = ?e, kind = error_kind(&e));
                    });
                },
                (peer, request) = network_receivers.rpc_rx.select_next_some() => {
                    monitor!("epoch_manager_process_rpc",
                    if let Err(e) = self.process_rpc_request(peer, request) {
                        error!(epoch = self.epoch(), error = ?e, kind = error_kind(&e));
                    });
                },
                round = round_timeout_sender_rx.select_next_some() => {
                    monitor!("epoch_manager_process_round_timeout",
                    self.process_local_timeout(round));
                },
            }
            // Continually capture the time of consensus process to ensure that clock skew between
            // validators is reasonable and to find any unusual (possibly byzantine) clock behavior.
            counters::OP_COUNTERS
                .gauge("time_since_epoch_ms")
                .set(duration_since_epoch().as_millis() as i64);
        }
    }
}

fn new_consensus_key_from_storage(backend: &SecureBackend) -> anyhow::Result<bls12381::PrivateKey> {
    let storage: Storage = backend.into();
    storage
        .available()
        .map_err(|e| anyhow!("Storage is not available: {e}"))?;
    storage
        .get(CONSENSUS_KEY)
        .map(|v| v.value)
        .map_err(|e| anyhow!("storage get and map err: {e}"))
}

fn load_dkg_decrypt_key_from_identity_blob(
    config: &SafetyRulesConfig,
) -> anyhow::Result<<DefaultDKG as DKGTrait>::NewValidatorDecryptKey> {
    let identity_blob = config.initial_safety_rules_config.identity_blob()?;
    identity_blob.try_into_dkg_new_validator_decrypt_key()
}

fn load_dkg_decrypt_key_from_secure_storage(
    config: &SafetyRulesConfig,
) -> anyhow::Result<<DefaultDKG as DKGTrait>::NewValidatorDecryptKey> {
    let consensus_key = new_consensus_key_from_storage(&config.backend)?;
    maybe_dk_from_bls_sk(&consensus_key)
}

fn load_dkg_decrypt_key(
    config: &SafetyRulesConfig,
) -> Option<<DefaultDKG as DKGTrait>::NewValidatorDecryptKey> {
    match load_dkg_decrypt_key_from_secure_storage(config) {
        Ok(dk) => {
            return Some(dk);
        },
        Err(e) => {
            warn!("{e}");
        },
    }

    match load_dkg_decrypt_key_from_identity_blob(config) {
        Ok(dk) => {
            return Some(dk);
        },
        Err(e) => {
            warn!("{e}");
        },
    }

    None
}

#[derive(Debug)]
enum NoRandomnessReason {
    VTxnDisabled,
    FeatureDisabled,
    DKGStateResourceMissing(anyhow::Error),
    DKGCompletedSessionResourceMissing,
    CompletedSessionTooOld,
    NotInValidatorSet,
    DKGDecryptKeyUnavailable,
    TranscriptDeserializationError(bcs::Error),
    SecretShareDecryptionFailed(anyhow::Error),
    RngCreationError(rand::Error),
    RandDbNotAvailable(anyhow::Error),
    KeyPairDeserializationError(bcs::Error),
    KeyPairSerializationError(bcs::Error),
    KeyPairPersistError(anyhow::Error),
}<|MERGE_RESOLUTION|>--- conflicted
+++ resolved
@@ -851,11 +851,7 @@
             self.config.clone(),
             onchain_randomness_config,
             onchain_jwk_consensus_config,
-<<<<<<< HEAD
-            true,
             fast_rand_config,
-=======
->>>>>>> 36cd1631
         );
 
         round_manager.init(last_vote).await;
