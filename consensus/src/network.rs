// Copyright © Aptos Foundation
// Parts of the project are originally copyright © Meta Platforms, Inc.
// SPDX-License-Identifier: Apache-2.0

use crate::{
    block_storage::tracing::{observe_block, BlockStage},
    counters,
    dag::{DAGMessage, DAGNetworkMessage, RpcWithFallback, TDAGNetworkSender},
    experimental::commit_reliable_broadcast::CommitMessage,
    logging::LogEvent,
    monitor,
    network_interface::{ConsensusMsg, ConsensusNetworkClient, RPC},
    quorum_store::types::{Batch, BatchMsg, BatchRequest},
};
use anyhow::{anyhow, bail, ensure};
use aptos_channels::{self, aptos_channel, message_queues::QueueStyle};
use aptos_config::network_id::{NetworkId, PeerNetworkId};
use aptos_consensus_types::{
    block_retrieval::{BlockRetrievalRequest, BlockRetrievalResponse, MAX_BLOCKS_PER_REQUEST},
    common::Author,
    experimental::{commit_decision::CommitDecision, commit_vote::CommitVote},
    proof_of_store::{ProofOfStore, ProofOfStoreMsg, SignedBatchInfo, SignedBatchInfoMsg},
    proposal_msg::ProposalMsg,
    sync_info::SyncInfo,
    vote_msg::VoteMsg,
};
use aptos_logger::prelude::*;
use aptos_network2::{
    application::interface::NetworkClient,
    protocols::{network::Event, network::NetworkEvents, rpc::error::RpcError},
    ProtocolId,
};
use aptos_reliable_broadcast::{RBMessage, RBNetworkSender};
use aptos_types::{
    account_address::AccountAddress, epoch_change::EpochChangeProof,
    ledger_info::LedgerInfoWithSignatures, validator_verifier::ValidatorVerifier,
};
use async_trait::async_trait;
use bytes::Bytes;
use fail::fail_point;
use futures::{
    channel::oneshot,
    stream::{select, select_all},
    SinkExt, Stream, StreamExt,
};
use serde::{de::DeserializeOwned, Serialize};
use std::{
    mem::{discriminant, Discriminant},
    sync::Arc,
    time::Duration,
};
use tokio::time::timeout;

pub trait TConsensusMsg: Sized + Clone + Serialize + DeserializeOwned {
    fn epoch(&self) -> u64;

    fn from_network_message(msg: ConsensusMsg) -> anyhow::Result<Self> {
        match msg {
            ConsensusMsg::DAGMessage(msg) => Ok(bcs::from_bytes(&msg.data)?),
            _ => bail!("unexpected consensus message type {:?}", msg),
        }
    }

    fn into_network_message(self) -> ConsensusMsg;
}

/// The block retrieval request is used internally for implementing RPC: the callback is executed
/// for carrying the response
#[derive(Debug)]
pub struct IncomingBlockRetrievalRequest {
    pub req: BlockRetrievalRequest,
    pub protocol: ProtocolId,
    pub response_sender: oneshot::Sender<Result<Bytes, RpcError>>,
}

#[derive(Debug)]
pub struct IncomingBatchRetrievalRequest {
    pub req: BatchRequest,
    pub protocol: ProtocolId,
    pub response_sender: oneshot::Sender<Result<Bytes, RpcError>>,
}

#[derive(Debug)]
pub struct IncomingDAGRequest {
    pub req: DAGNetworkMessage,
    pub sender: Author,
    pub protocol: ProtocolId,
    pub response_sender: oneshot::Sender<Result<Bytes, RpcError>>,
}

#[derive(Debug)]
pub struct IncomingCommitRequest {
    pub req: CommitMessage,
    pub protocol: ProtocolId,
    pub response_sender: oneshot::Sender<Result<Bytes, RpcError>>,
}

#[derive(Debug)]
pub enum IncomingRpcRequest {
    BlockRetrieval(IncomingBlockRetrievalRequest),
    BatchRetrieval(IncomingBatchRetrievalRequest),
    DAGRequest(IncomingDAGRequest),
    CommitRequest(IncomingCommitRequest),
}

/// Just a convenience struct to keep all the network proxy receiving queues in one place.
/// Will be returned by the NetworkTask upon startup.
pub struct NetworkReceivers {
    /// Provide a LIFO buffer for each (Author, MessageType) key
    pub consensus_messages: aptos_channel::Receiver<
        (AccountAddress, Discriminant<ConsensusMsg>),
        (AccountAddress, ConsensusMsg),
    >,
    pub quorum_store_messages: aptos_channel::Receiver<
        (AccountAddress, Discriminant<ConsensusMsg>),
        (AccountAddress, ConsensusMsg),
    >,
    pub rpc_rx: aptos_channel::Receiver<
        (AccountAddress, Discriminant<IncomingRpcRequest>),
        (AccountAddress, IncomingRpcRequest),
    >,
}

#[async_trait::async_trait]
pub trait QuorumStoreSender: Send + Clone {
    async fn send_batch_request(&self, request: BatchRequest, recipients: Vec<Author>);

    async fn request_batch(
        &self,
        request: BatchRequest,
        recipient: Author,
        timeout: Duration,
    ) -> anyhow::Result<Batch>;

    async fn send_batch(&self, batch: Batch, recipients: Vec<Author>);

    async fn send_signed_batch_info_msg(
        &self,
        signed_batch_infos: Vec<SignedBatchInfo>,
        recipients: Vec<Author>,
    );

    async fn broadcast_batch_msg(&mut self, batches: Vec<Batch>);

    async fn broadcast_proof_of_store_msg(&mut self, proof_of_stores: Vec<ProofOfStore>);
}

/// Implements the actual networking support for all consensus messaging.
#[derive(Clone)]
pub struct NetworkSender {
    author: Author,
    consensus_network_client: ConsensusNetworkClient<NetworkClient<ConsensusMsg>>,
    // Self sender and self receivers provide a shortcut for sending the messages to itself.
    // (self sending is not supported by the networking API).
    self_sender: aptos_channels::Sender<Event<ConsensusMsg>>,
    validators: ValidatorVerifier,
}

impl NetworkSender {
    pub fn new(
        author: Author,
        consensus_network_client: ConsensusNetworkClient<NetworkClient<ConsensusMsg>>,
        self_sender: aptos_channels::Sender<Event<ConsensusMsg>>,
        validators: ValidatorVerifier,
    ) -> Self {
        NetworkSender {
            author,
            consensus_network_client,
            self_sender,
            validators,
        }
    }

    /// Tries to retrieve num of blocks backwards starting from id from the given peer: the function
    /// returns a future that is fulfilled with BlockRetrievalResponse.
    pub async fn request_block(
        &self,
        retrieval_request: BlockRetrievalRequest,
        from: Author,
        timeout: Duration,
    ) -> anyhow::Result<BlockRetrievalResponse> {
        fail_point!("consensus::send::any", |_| {
            Err(anyhow::anyhow!("Injected error in request_block"))
        });
        fail_point!("consensus::send::block_retrieval", |_| {
            Err(anyhow::anyhow!("Injected error in request_block"))
        });

        ensure!(from != self.author, "Retrieve block from self");
        let msg = ConsensusMsg::BlockRetrievalRequest(Box::new(retrieval_request.clone()));
        counters::CONSENSUS_SENT_MSGS
            .with_label_values(&[msg.name()])
            .inc();
        let response_msg = monitor!(
            "block_retrieval",
            self.consensus_network_client
                .send_rpc(from, msg, timeout)
                .await
        )?;
        let response = match response_msg {
            ConsensusMsg::BlockRetrievalResponse(resp) => *resp,
            _ => return Err(anyhow!("Invalid response to request")),
        };
        response
            .verify(retrieval_request, &self.validators)
            .map_err(|e| {
                error!(
                    SecurityEvent::InvalidRetrievedBlock,
                    request_block_response = response,
                    error = ?e,
                );
                e
            })?;

        Ok(response)
    }

    pub async fn send_rpc(
        &self,
        receiver: Author,
        msg: ConsensusMsg,
        timeout_duration: Duration,
    ) -> anyhow::Result<ConsensusMsg> {
        counters::CONSENSUS_SENT_MSGS
            .with_label_values(&[msg.name()])
            .inc();
        if receiver == self.author() {
            let (tx, rx) = oneshot::channel();
            let protocol = RPC[0];
            let self_msg = Event::RpcRequest(receiver, msg.clone(), RPC[0], tx);
            self.self_sender.clone().send(self_msg).await?;
            if let Ok(Ok(Ok(bytes))) = timeout(timeout_duration, rx).await {
                Ok(protocol.from_bytes(&bytes)?)
            } else {
                bail!("self rpc failed");
            }
        } else {
            Ok(monitor!(
                "send_rpc",
                self.consensus_network_client
                    .send_rpc(receiver, msg, timeout_duration)
                    .await
            )?)
        }
    }

    /// Tries to send the given msg to all the participants.
    ///
    /// The future is fulfilled as soon as the message is put into the mpsc channel to network
    /// internal (to provide back pressure), it does not indicate the message is delivered or sent
    /// out.
    async fn broadcast(&mut self, msg: ConsensusMsg) {
        fail_point!("consensus::send::any", |_| ());
        // Directly send the message to ourself without going through network.
        let peer_network_id = PeerNetworkId::new(NetworkId::Internal, self.author);
        let self_msg = Event::Message(peer_network_id, msg.clone());
        if let Err(err) = self.self_sender.send(self_msg).await {
            error!("Error broadcasting to self: {:?}", err);
        }

        // Get the list of validators excluding our own account address. Note the
        // ordering is not important in this case.
        let self_author = self.author;
        let other_validators: Vec<_> = self
            .validators
            .get_ordered_account_addresses_iter()
            .filter(|author| author != &self_author)
            .collect();

        counters::CONSENSUS_SENT_MSGS
            .with_label_values(&[msg.name()])
            .inc_by(other_validators.len() as u64);
        // Broadcast message over direct-send to all other validators.
        if let Err(err) = self
            .consensus_network_client
            .send_to_many(other_validators.into_iter(), msg)
        {
            warn!(error = ?err, "Error broadcasting message");
        }
    }

    /// Tries to send msg to given recipients.
    async fn send(&self, msg: ConsensusMsg, recipients: Vec<Author>) {
        fail_point!("consensus::send::any", |_| ());
        let network_sender = self.consensus_network_client.clone();
        let mut self_sender = self.self_sender.clone();
        for peer in recipients {
            if self.author == peer {
                let peer_network_id = PeerNetworkId::new(NetworkId::Internal, self.author);
                let self_msg = Event::Message(peer_network_id, msg.clone());
                if let Err(err) = self_sender.send(self_msg).await {
                    error!(error = ?err, "Error delivering a self msg");
                }
                continue;
            }
            counters::CONSENSUS_SENT_MSGS
                .with_label_values(&[msg.name()])
                .inc();
            if let Err(e) = network_sender.send_to(peer, msg.clone()) {
                warn!(
                    remote_peer = peer,
                    error = ?e, "Failed to send a msg to peer",
                );
            }
        }
    }

    pub async fn broadcast_proposal(&mut self, proposal_msg: ProposalMsg) {
        fail_point!("consensus::send::broadcast_proposal", |_| ());
        let msg = ConsensusMsg::ProposalMsg(Box::new(proposal_msg));
        self.broadcast(msg).await
    }

    pub async fn broadcast_sync_info(&mut self, sync_info_msg: SyncInfo) {
        fail_point!("consensus::send::broadcast_sync_info", |_| ());
        let msg = ConsensusMsg::SyncInfo(Box::new(sync_info_msg));
        self.broadcast(msg).await
    }

    pub async fn broadcast_timeout_vote(&mut self, timeout_vote_msg: VoteMsg) {
        fail_point!("consensus::send::broadcast_timeout_vote", |_| ());
        let msg = ConsensusMsg::VoteMsg(Box::new(timeout_vote_msg));
        self.broadcast(msg).await
    }

    pub async fn broadcast_epoch_change(&mut self, epoch_change_proof: EpochChangeProof) {
        fail_point!("consensus::send::broadcast_epoch_change", |_| ());
        let msg = ConsensusMsg::EpochChangeProof(Box::new(epoch_change_proof));
        self.broadcast(msg).await
    }

    pub async fn send_commit_vote(
        &self,
        commit_vote: CommitVote,
        recipient: Author,
    ) -> anyhow::Result<()> {
        fail_point!("consensus::send::commit_vote", |_| Ok(()));
        let msg = ConsensusMsg::CommitMessage(Box::new(CommitMessage::Vote(commit_vote)));
        self.send_rpc(recipient, msg, Duration::from_millis(500))
            .await
            .map(|_| ())
    }

    /// Sends the vote to the chosen recipients (typically that would be the recipients that
    /// we believe could serve as proposers in the next round). The recipients on the receiving
    /// end are going to be notified about a new vote in the vote queue.
    ///
    /// The future is fulfilled as soon as the message put into the mpsc channel to network
    /// internal(to provide back pressure), it does not indicate the message is delivered or sent
    /// out. It does not give indication about when the message is delivered to the recipients,
    /// as well as there is no indication about the network failures.
    pub async fn send_vote(&self, vote_msg: VoteMsg, recipients: Vec<Author>) {
        fail_point!("consensus::send::vote", |_| ());
        let msg = ConsensusMsg::VoteMsg(Box::new(vote_msg));
        self.send(msg, recipients).await
    }

    #[cfg(feature = "failpoints")]
    pub async fn send_proposal(&self, proposal_msg: ProposalMsg, recipients: Vec<Author>) {
        fail_point!("consensus::send::proposal", |_| ());
        let msg = ConsensusMsg::ProposalMsg(Box::new(proposal_msg));
        self.send(msg, recipients).await
    }

    pub async fn send_epoch_change(&self, proof: EpochChangeProof) {
        fail_point!("consensus::send::epoch_change", |_| ());
        let msg = ConsensusMsg::EpochChangeProof(Box::new(proof));
        self.send(msg, vec![self.author]).await
    }

    /// Sends the ledger info to self buffer manager
    pub async fn send_commit_proof(&self, ledger_info: LedgerInfoWithSignatures) {
        fail_point!("consensus::send::commit_decision", |_| ());
        let msg = ConsensusMsg::CommitMessage(Box::new(CommitMessage::Decision(
            CommitDecision::new(ledger_info),
        )));
        let _ = self
            .send_rpc(self.author, msg, Duration::from_millis(500))
            .await;
    }

    pub fn author(&self) -> Author {
        self.author
    }
}

#[async_trait::async_trait]
impl QuorumStoreSender for NetworkSender {
    async fn send_batch_request(&self, request: BatchRequest, recipients: Vec<Author>) {
        fail_point!("consensus::send::batch_request", |_| ());
        let msg = ConsensusMsg::BatchRequestMsg(Box::new(request));
        self.send(msg, recipients).await
    }

    async fn request_batch(
        &self,
        request: BatchRequest,
        recipient: Author,
        timeout: Duration,
    ) -> anyhow::Result<Batch> {
        let request_digest = request.digest();
        let msg = ConsensusMsg::BatchRequestMsg(Box::new(request));
        let response = self
            .consensus_network_client
            .send_rpc(recipient, msg, timeout)
            .await?;
        match response {
            ConsensusMsg::BatchResponse(batch) => {
                batch.verify_with_digest(request_digest)?;
                Ok(*batch)
            },
            _ => Err(anyhow!("Invalid batch response")),
        }
    }

    async fn send_batch(&self, batch: Batch, recipients: Vec<Author>) {
        fail_point!("consensus::send::batch", |_| ());
        let msg = ConsensusMsg::BatchResponse(Box::new(batch));
        self.send(msg, recipients).await
    }

    async fn send_signed_batch_info_msg(
        &self,
        signed_batch_infos: Vec<SignedBatchInfo>,
        recipients: Vec<Author>,
    ) {
        fail_point!("consensus::send::signed_batch_info", |_| ());
        let msg =
            ConsensusMsg::SignedBatchInfo(Box::new(SignedBatchInfoMsg::new(signed_batch_infos)));
        self.send(msg, recipients).await
    }

    async fn broadcast_batch_msg(&mut self, batches: Vec<Batch>) {
        fail_point!("consensus::send::broadcast_batch", |_| ());
        let msg = ConsensusMsg::BatchMsg(Box::new(BatchMsg::new(batches)));
        self.broadcast(msg).await
    }

    async fn broadcast_proof_of_store_msg(&mut self, proofs: Vec<ProofOfStore>) {
        fail_point!("consensus::send::proof_of_store", |_| ());
        let msg = ConsensusMsg::ProofOfStoreMsg(Box::new(ProofOfStoreMsg::new(proofs)));
        self.broadcast(msg).await
    }
}

// TODO: this can be improved
#[derive(Clone)]
pub struct DAGNetworkSenderImpl {
    sender: Arc<NetworkSender>,
    time_service: aptos_time_service::TimeService,
}

impl DAGNetworkSenderImpl {
    #[allow(unused)]
    pub fn new(sender: Arc<NetworkSender>) -> Self {
        Self {
            sender,
            time_service: aptos_time_service::TimeService::real(),
        }
    }
}

#[async_trait]
impl TDAGNetworkSender for DAGNetworkSenderImpl {
    async fn send_rpc(
        &self,
        receiver: Author,
        message: DAGMessage,
        timeout: Duration,
    ) -> anyhow::Result<DAGMessage> {
        self.sender
            .consensus_network_client
            .send_rpc(receiver, message.into_network_message(), timeout)
            .await
            .map_err(|e| anyhow!("invalid rpc response: {}", e))
            .and_then(TConsensusMsg::from_network_message)
    }

    /// Given a list of potential responders, sending rpc to get response from any of them and could
    /// fallback to more in case of failures.
    async fn send_rpc_with_fallbacks(
        &self,
        responders: Vec<Author>,
        message: DAGMessage,
        retry_interval: Duration,
        rpc_timeout: Duration,
    ) -> RpcWithFallback {
        let sender = Arc::new(self.clone());
        RpcWithFallback::new(
            responders,
            message,
            retry_interval,
            rpc_timeout,
            sender,
            self.time_service.clone(),
        )
    }
}

#[async_trait]
impl<M> RBNetworkSender<M> for DAGNetworkSenderImpl
where
    M: RBMessage + TConsensusMsg + 'static,
{
    async fn send_rb_rpc(
        &self,
        receiver: Author,
        message: M,
        timeout: Duration,
    ) -> anyhow::Result<M> {
        self.sender
            .consensus_network_client
            .send_rpc(receiver, message.into_network_message(), timeout)
            .await
            .map_err(|e| anyhow!("invalid rpc response: {}", e))
            .and_then(|msg| TConsensusMsg::from_network_message(msg))
    }
}

pub struct NetworkTask {
    consensus_messages_tx: aptos_channel::Sender<
        (AccountAddress, Discriminant<ConsensusMsg>),
        (AccountAddress, ConsensusMsg),
    >,
    quorum_store_messages_tx: aptos_channel::Sender<
        (AccountAddress, Discriminant<ConsensusMsg>),
        (AccountAddress, ConsensusMsg),
    >,
    rpc_tx: aptos_channel::Sender<
        (AccountAddress, Discriminant<IncomingRpcRequest>),
        (AccountAddress, IncomingRpcRequest),
    >,
    all_events: Box<dyn Stream<Item = Event<ConsensusMsg>> + Send + Unpin>,
}

impl NetworkTask {
    /// Establishes the initial connections with the peers and returns the receivers.
    pub fn new(
        network_events: NetworkEvents<ConsensusMsg>,// TODO network 2 NetworkServiceEvents<ConsensusMsg>, TODO network2 Box this?
        self_receiver: aptos_channels::Receiver<Event<ConsensusMsg>>,
    ) -> (NetworkTask, NetworkReceivers) {
        let (consensus_messages_tx, consensus_messages) = aptos_channel::new(
            QueueStyle::FIFO,
            10,
            Some(&counters::CONSENSUS_CHANNEL_MSGS),
        );
        let (quorum_store_messages_tx, quorum_store_messages) = aptos_channel::new(
            QueueStyle::FIFO,
            // TODO: tune this value based on quorum store messages with backpressure
            50,
            Some(&counters::QUORUM_STORE_CHANNEL_MSGS),
        );
        let (rpc_tx, rpc_rx) =
            aptos_channel::new(QueueStyle::FIFO, 10, Some(&counters::RPC_CHANNEL_MSGS));

        // // Verify the network events have been constructed correctly
        // let network_and_events = network_service_events.into_network_and_events();
        // if (network_and_events.values().len() != 1)
        //     || !network_and_events.contains_key(&NetworkId::Validator)
        // {
        //     panic!("The network has not been setup correctly for consensus!");
        // }
        //
        // // Collect all the network events into a single stream
        // let network_events: Vec<_> = network_and_events.into_values().collect();
        // let network_events = select_all(network_events).fuse();
        let all_events = Box::new(select(network_events, self_receiver));

        (
            NetworkTask {
                consensus_messages_tx,
                quorum_store_messages_tx,
                rpc_tx,
                all_events,
            },
            NetworkReceivers {
                consensus_messages,
                quorum_store_messages,
                rpc_rx,
            },
        )
    }

    fn push_msg(
        peer_id: AccountAddress,
        msg: ConsensusMsg,
        tx: &aptos_channel::Sender<
            (AccountAddress, Discriminant<ConsensusMsg>),
            (AccountAddress, ConsensusMsg),
        >,
    ) {
        if let Err(e) = tx.push((peer_id, discriminant(&msg)), (peer_id, msg)) {
            warn!(
                remote_peer = peer_id,
                error = ?e, "Error pushing consensus msg",
            );
        }
    }

    pub async fn start(mut self) {
        while let Some(message) = self.all_events.next().await {
            monitor!("network_main_loop", match message {
                Event::Message(peer_id, msg) => {
                    counters::CONSENSUS_RECEIVED_MSGS
                        .with_label_values(&[msg.name()])
                        .inc();
                    match msg {
                        quorum_store_msg @ (ConsensusMsg::SignedBatchInfo(_)
                        | ConsensusMsg::BatchMsg(_)
                        | ConsensusMsg::ProofOfStoreMsg(_)) => {
                            Self::push_msg(
                                peer_id.peer_id(),
                                quorum_store_msg,
                                &self.quorum_store_messages_tx,
                            );
                        },
<<<<<<< HEAD
                        buffer_manager_msg @ (ConsensusMsg::CommitVoteMsg(_)
                        | ConsensusMsg::CommitDecisionMsg(_)) => {
                            Self::push_msg(
                                peer_id.peer_id(),
                                buffer_manager_msg,
                                &self.buffer_manager_messages_tx,
                            );
=======
                        // Remove after migration to use rpc.
                        ConsensusMsg::CommitVoteMsg(commit_vote) => {
                            let (tx, _rx) = oneshot::channel();
                            let req_with_callback =
                                IncomingRpcRequest::CommitRequest(IncomingCommitRequest {
                                    req: CommitMessage::Vote(*commit_vote),
                                    protocol: RPC[0],
                                    response_sender: tx,
                                });
                            if let Err(e) = self.rpc_tx.push(
                                (peer_id, discriminant(&req_with_callback)),
                                (peer_id, req_with_callback),
                            ) {
                                warn!(error = ?e, "aptos channel closed");
                            };
>>>>>>> a656a1fa
                        },
                        ConsensusMsg::CommitDecisionMsg(commit_decision) => {
                            let (tx, _rx) = oneshot::channel();
                            let req_with_callback =
                                IncomingRpcRequest::CommitRequest(IncomingCommitRequest {
                                    req: CommitMessage::Decision(*commit_decision),
                                    protocol: RPC[0],
                                    response_sender: tx,
                                });
                            if let Err(e) = self.rpc_tx.push(
                                (peer_id, discriminant(&req_with_callback)),
                                (peer_id, req_with_callback),
                            ) {
                                warn!(error = ?e, "aptos channel closed");
                            };
                        },
                        consensus_msg @ (ConsensusMsg::ProposalMsg(_)
                        | ConsensusMsg::VoteMsg(_)
                        | ConsensusMsg::SyncInfo(_)
                        | ConsensusMsg::EpochRetrievalRequest(_)
                        | ConsensusMsg::EpochChangeProof(_)) => {
                            if let ConsensusMsg::ProposalMsg(proposal) = &consensus_msg {
                                observe_block(
                                    proposal.proposal().timestamp_usecs(),
                                    BlockStage::NETWORK_RECEIVED,
                                );
                            }
                            Self::push_msg(peer_id.peer_id(), consensus_msg, &self.consensus_messages_tx);
                        },
                        _ => {
                            warn!(remote_peer = peer_id, "Unexpected direct send msg");
                            continue;
                        },
                    }
                },
                Event::RpcRequest(peer_id, msg, protocol, callback) => {
                    counters::CONSENSUS_RECEIVED_MSGS
                        .with_label_values(&[msg.name()])
                        .inc();
                    let req = match msg {
                        ConsensusMsg::BlockRetrievalRequest(request) => {
                            debug!(
                                remote_peer = peer_id,
                                event = LogEvent::ReceiveBlockRetrieval,
                                "{}",
                                request
                            );
                            if request.num_blocks() > MAX_BLOCKS_PER_REQUEST {
                                warn!(
                                    remote_peer = peer_id,
                                    "Ignore block retrieval with too many blocks: {}",
                                    request.num_blocks()
                                );
                                continue;
                            }
                            IncomingRpcRequest::BlockRetrieval(IncomingBlockRetrievalRequest {
                                req: *request,
                                protocol,
                                response_sender: callback,
<<<<<<< HEAD
                            });
                        if let Err(e) = self.rpc_tx.push(peer_id.peer_id(), (peer_id.peer_id(), req_with_callback)) {
                            warn!(error = ?e, "aptos channel closed");
                        }
                    },
                    ConsensusMsg::BatchRequestMsg(request) => {
                        counters::CONSENSUS_RECEIVED_MSGS
                            .with_label_values(&["BatchRetrievalRequest"])
                            .inc();
                        debug!(
                            remote_peer = peer_id,
                            event = LogEvent::ReceiveBatchRetrieval,
                            "{:?}",
                            request
                        );
                        let req_with_callback =
=======
                            })
                        },
                        ConsensusMsg::BatchRequestMsg(request) => {
                            debug!(
                                remote_peer = peer_id,
                                event = LogEvent::ReceiveBatchRetrieval,
                                "{}",
                                request
                            );
>>>>>>> a656a1fa
                            IncomingRpcRequest::BatchRetrieval(IncomingBatchRetrievalRequest {
                                req: *request,
                                protocol,
                                response_sender: callback,
<<<<<<< HEAD
                            });
                        if let Err(e) = self.rpc_tx.push(peer_id.peer_id(), (peer_id.peer_id(), req_with_callback)) {
                            warn!(error = ?e, "aptos channel closed");
                        }
                    },
                    ConsensusMsg::DAGMessage(request) => {
                        let req_with_callback =
                            IncomingRpcRequest::DAGRequest(IncomingDAGRequest {
                                req: request,
                                sender: peer_id.peer_id(),
                                protocol,
                                response_sender: callback,
                            });
                        if let Err(e) = self.rpc_tx.push(peer_id.peer_id(), (peer_id.peer_id(), req_with_callback)) {
                            warn!(error = ?e, "aptos channel closed");
                        }
                    },
                    _ => {
                        warn!(remote_peer = peer_id, "Unexpected msg: {:?}", msg);
                        continue;
                    },
=======
                            })
                        },
                        ConsensusMsg::DAGMessage(req) => {
                            IncomingRpcRequest::DAGRequest(IncomingDAGRequest {
                                req,
                                sender: peer_id,
                                protocol,
                                response_sender: callback,
                            })
                        },
                        ConsensusMsg::CommitMessage(req) => {
                            IncomingRpcRequest::CommitRequest(IncomingCommitRequest {
                                req: *req,
                                protocol,
                                response_sender: callback,
                            })
                        },
                        _ => {
                            warn!(remote_peer = peer_id, "Unexpected msg: {:?}", msg);
                            continue;
                        },
                    };
                    if let Err(e) = self
                        .rpc_tx
                        .push((peer_id, discriminant(&req)), (peer_id, req))
                    {
                        warn!(error = ?e, "aptos channel closed");
                    };
>>>>>>> a656a1fa
                },
                _ => {
                    // Ignore `NewPeer` and `LostPeer` events
                },
            });
        }
    }
}<|MERGE_RESOLUTION|>--- conflicted
+++ resolved
@@ -227,7 +227,8 @@
         if receiver == self.author() {
             let (tx, rx) = oneshot::channel();
             let protocol = RPC[0];
-            let self_msg = Event::RpcRequest(receiver, msg.clone(), RPC[0], tx);
+            let peer_network_id = PeerNetworkId::new(NetworkId::Validator, receiver); // This assumes that consensus traffic _only_ happens on the validator network
+            let self_msg = Event::RpcRequest(peer_network_id, msg.clone(), RPC[0], tx);
             self.self_sender.clone().send(self_msg).await?;
             if let Ok(Ok(Ok(bytes))) = timeout(timeout_duration, rx).await {
                 Ok(protocol.from_bytes(&bytes)?)
@@ -614,15 +615,6 @@
                                 &self.quorum_store_messages_tx,
                             );
                         },
-<<<<<<< HEAD
-                        buffer_manager_msg @ (ConsensusMsg::CommitVoteMsg(_)
-                        | ConsensusMsg::CommitDecisionMsg(_)) => {
-                            Self::push_msg(
-                                peer_id.peer_id(),
-                                buffer_manager_msg,
-                                &self.buffer_manager_messages_tx,
-                            );
-=======
                         // Remove after migration to use rpc.
                         ConsensusMsg::CommitVoteMsg(commit_vote) => {
                             let (tx, _rx) = oneshot::channel();
@@ -633,12 +625,11 @@
                                     response_sender: tx,
                                 });
                             if let Err(e) = self.rpc_tx.push(
-                                (peer_id, discriminant(&req_with_callback)),
-                                (peer_id, req_with_callback),
+                                (peer_id.peer_id(), discriminant(&req_with_callback)),
+                                (peer_id.peer_id(), req_with_callback),
                             ) {
                                 warn!(error = ?e, "aptos channel closed");
                             };
->>>>>>> a656a1fa
                         },
                         ConsensusMsg::CommitDecisionMsg(commit_decision) => {
                             let (tx, _rx) = oneshot::channel();
@@ -649,8 +640,8 @@
                                     response_sender: tx,
                                 });
                             if let Err(e) = self.rpc_tx.push(
-                                (peer_id, discriminant(&req_with_callback)),
-                                (peer_id, req_with_callback),
+                                (peer_id.peer_id(), discriminant(&req_with_callback)),
+                                (peer_id.peer_id(), req_with_callback),
                             ) {
                                 warn!(error = ?e, "aptos channel closed");
                             };
@@ -698,24 +689,6 @@
                                 req: *request,
                                 protocol,
                                 response_sender: callback,
-<<<<<<< HEAD
-                            });
-                        if let Err(e) = self.rpc_tx.push(peer_id.peer_id(), (peer_id.peer_id(), req_with_callback)) {
-                            warn!(error = ?e, "aptos channel closed");
-                        }
-                    },
-                    ConsensusMsg::BatchRequestMsg(request) => {
-                        counters::CONSENSUS_RECEIVED_MSGS
-                            .with_label_values(&["BatchRetrievalRequest"])
-                            .inc();
-                        debug!(
-                            remote_peer = peer_id,
-                            event = LogEvent::ReceiveBatchRetrieval,
-                            "{:?}",
-                            request
-                        );
-                        let req_with_callback =
-=======
                             })
                         },
                         ConsensusMsg::BatchRequestMsg(request) => {
@@ -725,40 +698,16 @@
                                 "{}",
                                 request
                             );
->>>>>>> a656a1fa
                             IncomingRpcRequest::BatchRetrieval(IncomingBatchRetrievalRequest {
                                 req: *request,
                                 protocol,
                                 response_sender: callback,
-<<<<<<< HEAD
-                            });
-                        if let Err(e) = self.rpc_tx.push(peer_id.peer_id(), (peer_id.peer_id(), req_with_callback)) {
-                            warn!(error = ?e, "aptos channel closed");
-                        }
-                    },
-                    ConsensusMsg::DAGMessage(request) => {
-                        let req_with_callback =
-                            IncomingRpcRequest::DAGRequest(IncomingDAGRequest {
-                                req: request,
-                                sender: peer_id.peer_id(),
-                                protocol,
-                                response_sender: callback,
-                            });
-                        if let Err(e) = self.rpc_tx.push(peer_id.peer_id(), (peer_id.peer_id(), req_with_callback)) {
-                            warn!(error = ?e, "aptos channel closed");
-                        }
-                    },
-                    _ => {
-                        warn!(remote_peer = peer_id, "Unexpected msg: {:?}", msg);
-                        continue;
-                    },
-=======
                             })
                         },
                         ConsensusMsg::DAGMessage(req) => {
                             IncomingRpcRequest::DAGRequest(IncomingDAGRequest {
                                 req,
-                                sender: peer_id,
+                                sender: peer_id.peer_id(),
                                 protocol,
                                 response_sender: callback,
                             })
@@ -777,11 +726,10 @@
                     };
                     if let Err(e) = self
                         .rpc_tx
-                        .push((peer_id, discriminant(&req)), (peer_id, req))
+                        .push((peer_id.peer_id(), discriminant(&req)), (peer_id.peer_id(), req))
                     {
                         warn!(error = ?e, "aptos channel closed");
                     };
->>>>>>> a656a1fa
                 },
                 _ => {
                     // Ignore `NewPeer` and `LostPeer` events
