// Copyright © Aptos Foundation
// SPDX-License-Identifier: Apache-2.0

use crate::{
    error::Error,
    logging::{LogEntry, LogSchema},
    metrics,
    metrics::{
        increment_counter, LRU_CACHE_HIT, LRU_CACHE_PROBE, OPTIMISTIC_FETCH_ADD, SUBSCRIPTION_ADD,
        SUBSCRIPTION_FAILURE, SUBSCRIPTION_NEW_STREAM,
    },
    moderator::RequestModerator,
    network::ResponseSender,
    optimistic_fetch::OptimisticFetchRequest,
    storage::StorageReaderInterface,
    subscription::{SubscriptionRequest, SubscriptionStreamRequests},
    utils,
};
use aptos_config::{config::StorageServiceConfig, network_id::PeerNetworkId};
use aptos_logger::{debug, error, sample, sample::SampleRate, trace, warn};
use aptos_network::protocols::wire::handshake::v1::ProtocolId;
use aptos_storage_service_types::{
    requests::{
        DataRequest, EpochEndingLedgerInfoRequest, StateValuesWithProofRequest,
        StorageServiceRequest, TransactionOutputsWithProofRequest,
        TransactionsOrOutputsWithProofRequest, TransactionsWithProofRequest,
    },
    responses::{
        DataResponse, ServerProtocolVersion, StorageServerSummary, StorageServiceResponse,
    },
    StorageServiceError,
};
use aptos_time_service::TimeService;
use aptos_types::transaction::Version;
use arc_swap::ArcSwap;
use dashmap::{mapref::entry::Entry, DashMap};
use mini_moka::sync::Cache;
use std::{sync::Arc, time::Duration};

/// Storage server constants
const ERROR_LOG_FREQUENCY_SECS: u64 = 5; // The frequency to log errors
const STORAGE_SERVER_VERSION: u64 = 1;
const SUMMARY_LOG_FREQUENCY_SECS: u64 = 5; // The frequency to log the storage server summary (secs)

/// The `Handler` is the "pure" inbound request handler. It contains all the
/// necessary context and state needed to construct a response to an inbound
/// request. We usually clone/create a new handler for every request.
#[derive(Clone)]
pub struct Handler<T> {
    cached_storage_server_summary: Arc<ArcSwap<StorageServerSummary>>,
    optimistic_fetches: Arc<DashMap<PeerNetworkId, OptimisticFetchRequest>>,
    lru_response_cache: Cache<StorageServiceRequest, StorageServiceResponse>,
    request_moderator: Arc<RequestModerator>,
    storage: T,
    subscriptions: Arc<DashMap<PeerNetworkId, SubscriptionStreamRequests>>,
    time_service: TimeService,
}

impl<T: StorageReaderInterface> Handler<T> {
    pub fn new(
        cached_storage_server_summary: Arc<ArcSwap<StorageServerSummary>>,
        optimistic_fetches: Arc<DashMap<PeerNetworkId, OptimisticFetchRequest>>,
        lru_response_cache: Cache<StorageServiceRequest, StorageServiceResponse>,
        request_moderator: Arc<RequestModerator>,
        storage: T,
        subscriptions: Arc<DashMap<PeerNetworkId, SubscriptionStreamRequests>>,
        time_service: TimeService,
    ) -> Self {
        Self {
            cached_storage_server_summary,
            optimistic_fetches,
            lru_response_cache,
            request_moderator,
            storage,
            subscriptions,
            time_service,
        }
    }

    /// Handles the given storage service request and responds to the
    /// request directly.
    pub fn process_request_and_respond(
        &self,
        storage_service_config: StorageServiceConfig,
        peer_network_id: PeerNetworkId,
        protocol_id: ProtocolId,
        request: StorageServiceRequest,
        response_sender: ResponseSender,
    ) {
        // Log the request
        trace!(LogSchema::new(LogEntry::ReceivedStorageRequest)
            .request(&request)
            .message(&format!(
                "Received storage request. Peer: {:?}, protocol: {:?}.",
                peer_network_id, protocol_id,
            )));

        // Update the request count
        increment_counter(
            &metrics::STORAGE_REQUESTS_RECEIVED,
            peer_network_id.network_id(),
            request.get_label(),
        );

        // Handle any optimistic fetch requests
        if request.data_request.is_optimistic_fetch() {
            self.handle_optimistic_fetch_request(peer_network_id, request, response_sender);
            return;
        }

        // Handle any subscription requests
        if request.data_request.is_subscription_request() {
            self.handle_subscription_request(
                storage_service_config,
                peer_network_id,
                request,
                response_sender,
            );
            return;
        }

        // Process the request and return the response to the client
        let response = self.process_request(&peer_network_id, request.clone(), false);
        self.send_response(request, response, response_sender);
    }

    /// Processes the given request and returns the response
    pub(crate) fn process_request(
        &self,
        peer_network_id: &PeerNetworkId,
        request: StorageServiceRequest,
        optimistic_fetch_related: bool,
    ) -> aptos_storage_service_types::Result<StorageServiceResponse> {
        // Process the request and time the operation
        let process_request = || {
            // Process the request and handle any errors
            match self.validate_and_handle_request(peer_network_id, &request) {
                Err(error) => {
                    // Update the error counter
                    increment_counter(
                        &metrics::STORAGE_ERRORS_ENCOUNTERED,
                        peer_network_id.network_id(),
                        error.get_label().into(),
                    );

                    // Periodically log the failure
                    sample!(
                            SampleRate::Duration(Duration::from_secs(ERROR_LOG_FREQUENCY_SECS)),
                            error!(LogSchema::new(LogEntry::StorageServiceError)
                                .error(&error)
                                .peer_network_id(peer_network_id)
                                .request(&request)
                                .optimistic_fetch_related(optimistic_fetch_related)
                        );
                    );

<<<<<<< HEAD
                // Periodically log the validation failure
                // TODO: turn sample back on
                // sample!(
                //         SampleRate::Duration(Duration::from_secs(INVALID_REQUEST_LOG_FREQUENCY_SECS)),
                        error!(LogSchema::new(LogEntry::StorageServiceError)
                            .error(&error)
                            .peer_network_id(peer_network_id)
                            .request(&request)
                            .optimistic_fetch_related(optimistic_fetch_related)
                    );
                // );
=======
                    // Return the error
                    Err(error)
                },
                Ok(response) => {
                    // Update the successful response counter
                    increment_counter(
                        &metrics::STORAGE_RESPONSES_SENT,
                        peer_network_id.network_id(),
                        response.get_label(),
                    );
>>>>>>> d94a33a9

                    // Return the response
                    Ok(response)
                },
            }
        };
        let process_result = utils::execute_and_time_duration(
            &metrics::STORAGE_REQUEST_PROCESSING_LATENCY,
            Some((peer_network_id, &request)),
            None,
            process_request,
            None,
        );

        // Transform the request error into a storage service error (for the client)
        process_result.map_err(|error| match error {
            Error::InvalidRequest(error) => StorageServiceError::InvalidRequest(error),
            Error::TooManyInvalidRequests(error) => {
                StorageServiceError::TooManyInvalidRequests(error)
            },
            error => StorageServiceError::InternalError(error.to_string()),
        })
    }

    /// Validate the request and only handle it if the moderator allows
    fn validate_and_handle_request(
        &self,
        peer_network_id: &PeerNetworkId,
        request: &StorageServiceRequest,
    ) -> Result<StorageServiceResponse, Error> {
        // Validate the request with the moderator
        self.request_moderator
            .validate_request(peer_network_id, request)?;

        // Process the request
        match &request.data_request {
            DataRequest::GetServerProtocolVersion => {
                let data_response = self.get_server_protocol_version();
                StorageServiceResponse::new(data_response, request.use_compression)
                    .map_err(|error| error.into())
            },
            DataRequest::GetStorageServerSummary => {
                let data_response = self.get_storage_server_summary();
                StorageServiceResponse::new(data_response, request.use_compression)
                    .map_err(|error| error.into())
            },
            _ => self.process_cachable_request(peer_network_id, request),
        }
    }

    /// Sends a response via the provided sender
    pub(crate) fn send_response(
        &self,
        request: StorageServiceRequest,
        response: aptos_storage_service_types::Result<StorageServiceResponse>,
        response_sender: ResponseSender,
    ) {
        //log_storage_response(request, &response);
        response_sender.send(response);
    }

    /// Handles the given optimistic fetch request
    pub fn handle_optimistic_fetch_request(
        &self,
        peer_network_id: PeerNetworkId,
        request: StorageServiceRequest,
        response_sender: ResponseSender,
    ) {
        // Create the optimistic fetch request
        let optimistic_fetch = OptimisticFetchRequest::new(
            request.clone(),
            response_sender,
            self.time_service.clone(),
        );

        // Store the optimistic fetch and check if any existing fetches were found
        if self
            .optimistic_fetches
            .insert(peer_network_id, optimistic_fetch)
            .is_some()
        {
            sample!(
                SampleRate::Duration(Duration::from_secs(ERROR_LOG_FREQUENCY_SECS)),
                warn!(LogSchema::new(LogEntry::OptimisticFetchRequest)
                    .error(&Error::InvalidRequest(
                        "An active optimistic fetch was already found for the peer!".into()
                    ))
                    .peer_network_id(&peer_network_id)
                    .request(&request)
                );
            );
            metrics::OPTIMISTIC_FETCH_EVENTS.with_label_values(&[peer_network_id.network_id().as_str(), "collision"]).inc();
        } else {

            // Update the optimistic fetch metrics
            increment_counter(
                &metrics::OPTIMISTIC_FETCH_EVENTS,
                peer_network_id.network_id(),
                OPTIMISTIC_FETCH_ADD.into(),
            );
        }
    }

    /// Handles the given subscription request. If a failure
    /// occurs during handling, the client is notified.
    pub fn handle_subscription_request(
        &self,
        storage_service_config: StorageServiceConfig,
        peer_network_id: PeerNetworkId,
        request: StorageServiceRequest,
        response_sender: ResponseSender,
    ) {
        // Create a new subscription request and get the stream ID
        let subscription_request =
            SubscriptionRequest::new(request.clone(), response_sender, self.time_service.clone());
        let request_stream_id = subscription_request.subscription_stream_id();

        // Update the subscription metrics with the new request
        update_new_subscription_metrics(peer_network_id);

        // Get the subscription stream entry for the peer. Internally, this will
        // lock the entry, to prevent other requests (for the same peer) from
        // modifying the subscription stream entry.
        let subscription_stream_entry = self.subscriptions.entry(peer_network_id);

        // If the entry is empty, or the stream ID does not match the request ID,
        // create a new subscription stream for the peer. Otherwise, add the
        // request to the existing stream (the stream IDs match!).
        match subscription_stream_entry {
            Entry::Occupied(mut occupied_entry) => {
                // If the stream has a different ID than the request, replace the stream.
                // Otherwise, add the request to the existing stream.
                let existing_stream_id = occupied_entry.get().subscription_stream_id();
                if existing_stream_id != request_stream_id {
                    metrics::SUBSCRIPTION_EVENTS.with_label_values(&[peer_network_id.network_id().as_str(), "collision"]).inc();
                    // TODO: send subscription request failure on the previous request
                    //let old_requests = occupied_entry.get_mut();
                    //old_requests.error_close_requests(); // TODO: writeme
                    // Create a new subscription stream for the peer
                    let subscription_stream = SubscriptionStreamRequests::new(
                        subscription_request,
                        self.time_service.clone(),
                    );
                    occupied_entry.replace_entry(subscription_stream);

                    // Update the subscription metrics
                    update_created_stream_metrics(&peer_network_id);
                } else {
                    // Add the request to the existing stream
                    if let Err((error, subscription_request)) = occupied_entry
                        .get_mut()
                        .add_subscription_request(storage_service_config, subscription_request)
                    {
                        // Handle the subscription failure
                        self.handle_subscription_request_failure(
                            peer_network_id,
                            request,
                            error,
                            subscription_request,
                        );
                    }
                }
            },
            Entry::Vacant(vacant_entry) => {
                // Create a new subscription stream for the peer
                let subscription_stream = SubscriptionStreamRequests::new(
                    subscription_request,
                    self.time_service.clone(),
                );
                vacant_entry.insert(subscription_stream);

                // Update the subscription metrics
                update_created_stream_metrics(&peer_network_id);
            },
        }
    }

    /// Handles a subscription request failure by logging the error,
    /// updating the subscription metrics, and notifying the client.
    fn handle_subscription_request_failure(
        &self,
        peer_network_id: PeerNetworkId,
        request: StorageServiceRequest,
        error: Error,
        subscription_request: SubscriptionRequest,
    ) {
        // Something went wrong when adding the request to the stream
        sample!(
            SampleRate::Duration(Duration::from_secs(ERROR_LOG_FREQUENCY_SECS)),
            warn!(LogSchema::new(LogEntry::SubscriptionRequest)
                .error(&error)
                .peer_network_id(&peer_network_id)
                .request(&request)
            );
        );

        // Update the subscription metrics
        update_failed_subscription_metrics(peer_network_id);

        // Notify the client of the failure
        self.send_response(
            request,
            Err(StorageServiceError::InvalidRequest(error.to_string())),
            subscription_request.take_response_sender(),
        );
    }

    /// Processes a storage service request for which the response
    /// might already be cached.
    fn process_cachable_request(
        &self,
        peer_network_id: &PeerNetworkId,
        request: &StorageServiceRequest,
    ) -> aptos_storage_service_types::Result<StorageServiceResponse, Error> {
        // Increment the LRU cache probe counter
        increment_counter(
            &metrics::LRU_CACHE_EVENT,
            peer_network_id.network_id(),
            LRU_CACHE_PROBE.into(),
        );

        // Check if the response is already in the cache
        if let Some(response) = self.lru_response_cache.get(request) {
            increment_counter(
                &metrics::LRU_CACHE_EVENT,
                peer_network_id.network_id(),
                LRU_CACHE_HIT.into(),
            );
            return Ok(response.clone());
        }

        // Otherwise, fetch the data from storage and time the operation
        let fetch_data_response = || match &request.data_request {
            DataRequest::GetStateValuesWithProof(request) => {
                self.get_state_value_chunk_with_proof(request)
            },
            DataRequest::GetEpochEndingLedgerInfos(request) => {
                self.get_epoch_ending_ledger_infos(request)
            },
            DataRequest::GetNumberOfStatesAtVersion(version) => {
                self.get_number_of_states_at_version(*version)
            },
            DataRequest::GetTransactionOutputsWithProof(request) => {
                self.get_transaction_outputs_with_proof(request)
            },
            DataRequest::GetTransactionsWithProof(request) => {
                self.get_transactions_with_proof(request)
            },
            DataRequest::GetTransactionsOrOutputsWithProof(request) => {
                self.get_transactions_or_outputs_with_proof(request)
            },
            _ => Err(Error::UnexpectedErrorEncountered(format!(
                "Received an unexpected request: {:?}",
                request
            ))),
        };
        let data_response = utils::execute_and_time_duration(
            &metrics::STORAGE_FETCH_PROCESSING_LATENCY,
            Some((peer_network_id, request)),
            None,
            fetch_data_response,
            None,
        )?;

        // Create the storage response and time the operation
        let create_storage_response = || {
            StorageServiceResponse::new(data_response, request.use_compression)
                .map_err(|error| error.into())
        };
        let storage_response = utils::execute_and_time_duration(
            &metrics::STORAGE_RESPONSE_CREATION_LATENCY,
            Some((peer_network_id, request)),
            None,
            create_storage_response,
            None,
        )?;

        // Create and cache the storage response
        self.lru_response_cache
            .insert(request.clone(), storage_response.clone());

        // Return the storage response
        Ok(storage_response)
    }

    fn get_state_value_chunk_with_proof(
        &self,
        request: &StateValuesWithProofRequest,
    ) -> aptos_storage_service_types::Result<DataResponse, Error> {
        let state_value_chunk_with_proof = self.storage.get_state_value_chunk_with_proof(
            request.version,
            request.start_index,
            request.end_index,
        )?;

        Ok(DataResponse::StateValueChunkWithProof(
            state_value_chunk_with_proof,
        ))
    }

    fn get_epoch_ending_ledger_infos(
        &self,
        request: &EpochEndingLedgerInfoRequest,
    ) -> aptos_storage_service_types::Result<DataResponse, Error> {
        let epoch_change_proof = self
            .storage
            .get_epoch_ending_ledger_infos(request.start_epoch, request.expected_end_epoch)?;

        Ok(DataResponse::EpochEndingLedgerInfos(epoch_change_proof))
    }

    fn get_number_of_states_at_version(
        &self,
        version: Version,
    ) -> aptos_storage_service_types::Result<DataResponse, Error> {
        let number_of_states = self.storage.get_number_of_states(version)?;

        Ok(DataResponse::NumberOfStatesAtVersion(number_of_states))
    }

    fn get_server_protocol_version(&self) -> DataResponse {
        let server_protocol_version = ServerProtocolVersion {
            protocol_version: STORAGE_SERVER_VERSION,
        };
        DataResponse::ServerProtocolVersion(server_protocol_version)
    }

    fn get_storage_server_summary(&self) -> DataResponse {
        let storage_server_summary = self.cached_storage_server_summary.load().clone();
        DataResponse::StorageServerSummary(storage_server_summary.as_ref().clone())
    }

    fn get_transaction_outputs_with_proof(
        &self,
        request: &TransactionOutputsWithProofRequest,
    ) -> aptos_storage_service_types::Result<DataResponse, Error> {
        let transaction_output_list_with_proof = self.storage.get_transaction_outputs_with_proof(
            request.proof_version,
            request.start_version,
            request.end_version,
        )?;

        Ok(DataResponse::TransactionOutputsWithProof(
            transaction_output_list_with_proof,
        ))
    }

    fn get_transactions_with_proof(
        &self,
        request: &TransactionsWithProofRequest,
    ) -> aptos_storage_service_types::Result<DataResponse, Error> {
        let transactions_with_proof = self.storage.get_transactions_with_proof(
            request.proof_version,
            request.start_version,
            request.end_version,
            request.include_events,
        )?;

        Ok(DataResponse::TransactionsWithProof(transactions_with_proof))
    }

    fn get_transactions_or_outputs_with_proof(
        &self,
        request: &TransactionsOrOutputsWithProofRequest,
    ) -> aptos_storage_service_types::Result<DataResponse, Error> {
        let (transactions_with_proof, outputs_with_proof) =
            self.storage.get_transactions_or_outputs_with_proof(
                request.proof_version,
                request.start_version,
                request.end_version,
                request.include_events,
                request.max_num_output_reductions,
            )?;

        Ok(DataResponse::TransactionsOrOutputsWithProof((
            transactions_with_proof,
            outputs_with_proof,
        )))
    }
}

/// Updates the subscription metrics with a created subscription stream event
fn update_created_stream_metrics(peer_network_id: &PeerNetworkId) {
    increment_counter(
        &metrics::SUBSCRIPTION_EVENTS,
        peer_network_id.network_id(),
        SUBSCRIPTION_NEW_STREAM.into(),
    );
}

/// Updates the subscription metrics with a failed stream request
fn update_failed_subscription_metrics(peer_network_id: PeerNetworkId) {
    increment_counter(
        &metrics::SUBSCRIPTION_EVENTS,
        peer_network_id.network_id(),
        SUBSCRIPTION_FAILURE.into(),
    );
}

/// Updates the subscription metrics with a new stream request
fn update_new_subscription_metrics(peer_network_id: PeerNetworkId) {
    increment_counter(
        &metrics::SUBSCRIPTION_EVENTS,
        peer_network_id.network_id(),
        SUBSCRIPTION_ADD.into(),
    );
}

/// Logs the response sent by storage for a peer request
fn log_storage_response(
    storage_request: StorageServiceRequest,
    storage_response: &aptos_storage_service_types::Result<
        StorageServiceResponse,
        StorageServiceError,
    >,
) {
    match storage_response {
        Ok(storage_response) => {
            // We expect peers to be polling our storage server summary frequently,
            // so only log this response periodically.
            if matches!(
                storage_request.data_request,
                DataRequest::GetStorageServerSummary
            ) {
                sample!(
                    SampleRate::Duration(Duration::from_secs(SUMMARY_LOG_FREQUENCY_SECS)),
                    {
                        if let Ok(data_response) = storage_response.get_data_response() {
                            let response = format!("{}", data_response);
                            debug!(
                                LogSchema::new(LogEntry::SentStorageResponse).response(&response)
                            );
                        }
                    }
                );
            }
        },
        Err(storage_error) => {
            let storage_error = format!("{:?}", storage_error);
            trace!(LogSchema::new(LogEntry::SentStorageResponse).response(&storage_error));
        },
    };
}<|MERGE_RESOLUTION|>--- conflicted
+++ resolved
@@ -18,7 +18,7 @@
 };
 use aptos_config::{config::StorageServiceConfig, network_id::PeerNetworkId};
 use aptos_logger::{debug, error, sample, sample::SampleRate, trace, warn};
-use aptos_network::protocols::wire::handshake::v1::ProtocolId;
+use aptos_network2::protocols::wire::handshake::v1::ProtocolId;
 use aptos_storage_service_types::{
     requests::{
         DataRequest, EpochEndingLedgerInfoRequest, StateValuesWithProofRequest,
@@ -144,29 +144,17 @@
                     );
 
                     // Periodically log the failure
-                    sample!(
-                            SampleRate::Duration(Duration::from_secs(ERROR_LOG_FREQUENCY_SECS)),
+                    // TODO: turn sample back on
+                    // sample!(
+                    //         SampleRate::Duration(Duration::from_secs(ERROR_LOG_FREQUENCY_SECS)),
                             error!(LogSchema::new(LogEntry::StorageServiceError)
                                 .error(&error)
                                 .peer_network_id(peer_network_id)
                                 .request(&request)
                                 .optimistic_fetch_related(optimistic_fetch_related)
                         );
-                    );
-
-<<<<<<< HEAD
-                // Periodically log the validation failure
-                // TODO: turn sample back on
-                // sample!(
-                //         SampleRate::Duration(Duration::from_secs(INVALID_REQUEST_LOG_FREQUENCY_SECS)),
-                        error!(LogSchema::new(LogEntry::StorageServiceError)
-                            .error(&error)
-                            .peer_network_id(peer_network_id)
-                            .request(&request)
-                            .optimistic_fetch_related(optimistic_fetch_related)
-                    );
-                // );
-=======
+                    //);
+
                     // Return the error
                     Err(error)
                 },
@@ -177,7 +165,6 @@
                         peer_network_id.network_id(),
                         response.get_label(),
                     );
->>>>>>> d94a33a9
 
                     // Return the response
                     Ok(response)
