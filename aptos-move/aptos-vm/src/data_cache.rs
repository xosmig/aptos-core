// Copyright © Aptos Foundation
// Parts of the project are originally copyright © Meta Platforms, Inc.
// SPDX-License-Identifier: Apache-2.0
//! Scratchpad for on chain values during the execution.

use crate::{
    gas::get_gas_feature_version,
    move_vm_ext::{
        resource_state_key, AptosMoveResolver, AsExecutorView, AsResourceGroupView,
        ResourceGroupResolver,
    },
};
use aptos_aggregator::{
    bounded_math::SignedU128,
    resolver::{TAggregatorV1View, TDelayedFieldView},
    types::{DelayedFieldValue, DelayedFieldsSpeculativeError, PanicOr},
};
use aptos_table_natives::{TableHandle, TableResolver};
use aptos_types::{
    delayed_fields::PanicError,
    on_chain_config::{ConfigStorage, Features, OnChainConfig},
    state_store::{
        errors::StateviewError,
        state_key::StateKey,
        state_storage_usage::StateStorageUsage,
        state_value::{StateValue, StateValueMetadata},
        StateView, StateViewId,
    },
    vm::configs::aptos_prod_deserializer_config,
};
use aptos_vm_types::{
    resolver::{
        ExecutorView, ResourceGroupSize, ResourceGroupView, StateStorageView, TResourceGroupView,
    },
    resource_group_adapter::ResourceGroupAdapter,
};
use bytes::Bytes;
use move_binary_format::{
    errors::{PartialVMError, PartialVMResult},
    CompiledModule,
};
use move_core_types::{
    account_address::AccountAddress,
    language_storage::{ModuleId, StructTag},
    metadata::Metadata,
    resolver::{resource_size, ModuleResolver, ResourceResolver},
    value::MoveTypeLayout,
};
use move_vm_types::delayed_values::delayed_field_id::DelayedFieldID;
use std::{
    cell::RefCell,
    collections::{BTreeMap, HashMap, HashSet},
    sync::Arc,
};

pub fn get_resource_group_member_from_metadata(
    struct_tag: &StructTag,
    metadata: &[Metadata],
) -> Option<StructTag> {
    let metadata = aptos_framework::get_metadata(metadata)?;
    metadata
        .struct_attributes
        .get(struct_tag.name.as_ident_str().as_str())?
        .iter()
        .find_map(|attr| attr.get_resource_group_member())
}

/// Adapter to convert a `ExecutorView` into a `AptosMoveResolver`.
///
/// Resources in groups are handled either through dedicated interfaces of executor_view
/// (that tie to specialized handling in block executor), or via 'standard' interfaces
/// for (non-group) resources and subsequent handling in the StorageAdapter itself.
pub struct StorageAdapter<'e, E> {
    executor_view: &'e E,
    resource_group_view: ResourceGroupAdapter<'e>,
    accessed_groups: RefCell<HashSet<StateKey>>,
}

impl<'e, E: ExecutorView> StorageAdapter<'e, E> {
    pub(crate) fn new_with_config(
        executor_view: &'e E,
        gas_feature_version: u64,
        features: &Features,
        maybe_resource_group_view: Option<&'e dyn ResourceGroupView>,
    ) -> Self {
<<<<<<< HEAD
=======
        let deserializer_config = aptos_prod_deserializer_config(features);
>>>>>>> 6582ad5e
        let resource_group_adapter = ResourceGroupAdapter::new(
            maybe_resource_group_view,
            executor_view,
            gas_feature_version,
            features.is_resource_groups_split_in_vm_change_set_enabled(),
        );

<<<<<<< HEAD
        Self::new(executor_view, resource_group_adapter)
    }

    fn new(executor_view: &'e E, resource_group_view: ResourceGroupAdapter<'e>) -> Self {
        Self {
            executor_view,
=======
        Self::new(executor_view, deserializer_config, resource_group_adapter)
    }

    fn new(
        executor_view: &'e E,
        deserializer_config: DeserializerConfig,
        resource_group_view: ResourceGroupAdapter<'e>,
    ) -> Self {
        Self {
            executor_view,
            deserializer_config,
>>>>>>> 6582ad5e
            resource_group_view,
            accessed_groups: RefCell::new(HashSet::new()),
        }
    }

    fn get_any_resource_with_layout(
        &self,
        address: &AccountAddress,
        struct_tag: &StructTag,
        metadata: &[Metadata],
        maybe_layout: Option<&MoveTypeLayout>,
    ) -> PartialVMResult<(Option<Bytes>, usize)> {
        let resource_group = get_resource_group_member_from_metadata(struct_tag, metadata);
        if let Some(resource_group) = resource_group {
            let key = StateKey::resource_group(address, &resource_group);
            let buf =
                self.resource_group_view
                    .get_resource_from_group(&key, struct_tag, maybe_layout)?;

            let first_access = self.accessed_groups.borrow_mut().insert(key.clone());
            let group_size = if first_access {
                self.resource_group_view.resource_group_size(&key)?.get()
            } else {
                0
            };

            let buf_size = resource_size(&buf);
            Ok((buf, buf_size + group_size as usize))
        } else {
            let state_key = resource_state_key(address, struct_tag)?;
            let buf = self
                .executor_view
                .get_resource_bytes(&state_key, maybe_layout)?;
            let buf_size = resource_size(&buf);
            Ok((buf, buf_size))
        }
    }
}

impl<'e, E: ExecutorView> ResourceGroupResolver for StorageAdapter<'e, E> {
    fn release_resource_group_cache(
        &self,
    ) -> Option<HashMap<StateKey, BTreeMap<StructTag, Bytes>>> {
        self.resource_group_view.release_group_cache()
    }

    fn resource_group_size(&self, group_key: &StateKey) -> PartialVMResult<ResourceGroupSize> {
        self.resource_group_view.resource_group_size(group_key)
    }

    fn resource_size_in_group(
        &self,
        group_key: &StateKey,
        resource_tag: &StructTag,
    ) -> PartialVMResult<usize> {
        self.resource_group_view
            .resource_size_in_group(group_key, resource_tag)
    }

    fn resource_exists_in_group(
        &self,
        group_key: &StateKey,
        resource_tag: &StructTag,
    ) -> PartialVMResult<bool> {
        self.resource_group_view
            .resource_exists_in_group(group_key, resource_tag)
    }
}

impl<'e, E: ExecutorView> AptosMoveResolver for StorageAdapter<'e, E> {}

impl<'e, E: ExecutorView> ResourceResolver for StorageAdapter<'e, E> {
    type Error = PartialVMError;

    fn get_resource_bytes_with_metadata_and_layout(
        &self,
        address: &AccountAddress,
        struct_tag: &StructTag,
        metadata: &[Metadata],
        maybe_layout: Option<&MoveTypeLayout>,
    ) -> Result<(Option<Bytes>, usize), Self::Error> {
        self.get_any_resource_with_layout(address, struct_tag, metadata, maybe_layout)
    }
}

impl<'e, E: ExecutorView> ModuleResolver for StorageAdapter<'e, E> {
    type Error = PartialVMError;
    type Module = Arc<CompiledModule>;

    fn get_module_metadata(&self, module_id: &ModuleId) -> Vec<Metadata> {
        let state_key = StateKey::module_id(module_id);
        match self.executor_view.get_compiled_module(&state_key) {
            Ok(Some(cm)) => cm.metadata.clone(),
            _ => vec![],
        }
    }

    fn get_module(&self, module_id: &ModuleId) -> Result<Option<Self::Module>, Self::Error> {
        let state_key = StateKey::module_id(module_id);
        self.executor_view.get_compiled_module(&state_key)
    }

    fn get_module_info(
        &self,
        module_id: &ModuleId,
    ) -> Result<Option<(Self::Module, usize, [u8; 32])>, Self::Error> {
        let state_key = StateKey::module_id(module_id);
        Ok(self
            .executor_view
            .get_onchain_module(&state_key)?
            .map(|m| (m.module, m.num_bytes, m.hash)))
    }
}

impl<'e, E: ExecutorView> TableResolver for StorageAdapter<'e, E> {
    fn resolve_table_entry_bytes_with_layout(
        &self,
        handle: &TableHandle,
        key: &[u8],
        maybe_layout: Option<&MoveTypeLayout>,
    ) -> Result<Option<Bytes>, PartialVMError> {
        let state_key = StateKey::table_item(&(*handle).into(), key);
        self.executor_view
            .get_resource_bytes(&state_key, maybe_layout)
    }
}

impl<'e, E: ExecutorView> TAggregatorV1View for StorageAdapter<'e, E> {
    type Identifier = StateKey;

    fn get_aggregator_v1_state_value(
        &self,
        id: &Self::Identifier,
    ) -> PartialVMResult<Option<StateValue>> {
        self.executor_view.get_aggregator_v1_state_value(id)
    }
}

impl<'e, E: ExecutorView> TDelayedFieldView for StorageAdapter<'e, E> {
    type Identifier = DelayedFieldID;
    type ResourceGroupTag = StructTag;
    type ResourceKey = StateKey;

    fn is_delayed_field_optimization_capable(&self) -> bool {
        self.executor_view.is_delayed_field_optimization_capable()
    }

    fn get_delayed_field_value(
        &self,
        id: &Self::Identifier,
    ) -> Result<DelayedFieldValue, PanicOr<DelayedFieldsSpeculativeError>> {
        self.executor_view.get_delayed_field_value(id)
    }

    fn delayed_field_try_add_delta_outcome(
        &self,
        id: &Self::Identifier,
        base_delta: &SignedU128,
        delta: &SignedU128,
        max_value: u128,
    ) -> Result<bool, PanicOr<DelayedFieldsSpeculativeError>> {
        self.executor_view
            .delayed_field_try_add_delta_outcome(id, base_delta, delta, max_value)
    }

    fn generate_delayed_field_id(&self, width: u32) -> Self::Identifier {
        self.executor_view.generate_delayed_field_id(width)
    }

    fn validate_delayed_field_id(&self, id: &Self::Identifier) -> Result<(), PanicError> {
        self.executor_view.validate_delayed_field_id(id)
    }

    fn get_reads_needing_exchange(
        &self,
        delayed_write_set_keys: &HashSet<Self::Identifier>,
        skip: &HashSet<Self::ResourceKey>,
    ) -> Result<
        BTreeMap<Self::ResourceKey, (StateValueMetadata, u64, Arc<MoveTypeLayout>)>,
        PanicError,
    > {
        self.executor_view
            .get_reads_needing_exchange(delayed_write_set_keys, skip)
    }

    fn get_group_reads_needing_exchange(
        &self,
        delayed_write_set_keys: &HashSet<Self::Identifier>,
        skip: &HashSet<Self::ResourceKey>,
    ) -> PartialVMResult<BTreeMap<Self::ResourceKey, (StateValueMetadata, u64)>> {
        self.executor_view
            .get_group_reads_needing_exchange(delayed_write_set_keys, skip)
    }
}

impl<'e, E: ExecutorView> ConfigStorage for StorageAdapter<'e, E> {
    fn fetch_config_bytes(&self, state_key: &StateKey) -> Option<Bytes> {
        self.executor_view
            .get_resource_bytes(state_key, None)
            .ok()?
    }
}

/// Converts `StateView` into `AptosMoveResolver`.
pub trait AsMoveResolver<S> {
    fn as_move_resolver(&self) -> StorageAdapter<S>;
}

impl<S: StateView> AsMoveResolver<S> for S {
    fn as_move_resolver(&self) -> StorageAdapter<S> {
<<<<<<< HEAD
        let gas_feature_version = get_gas_feature_version(self);
        let features = Features::fetch_config(self).unwrap_or_default();
=======
        let features = Features::fetch_config(self).unwrap_or_default();
        let deserializer_config = aptos_prod_deserializer_config(&features);

        let (_, gas_feature_version) = get_gas_config_from_storage(self);
>>>>>>> 6582ad5e
        let resource_group_adapter = ResourceGroupAdapter::new(
            None,
            self,
            gas_feature_version,
            features.is_resource_groups_split_in_vm_change_set_enabled(),
        );
<<<<<<< HEAD
        StorageAdapter::new(self, resource_group_adapter)
=======
        StorageAdapter::new(self, deserializer_config, resource_group_adapter)
>>>>>>> 6582ad5e
    }
}

impl<'e, E: ExecutorView> StateStorageView for StorageAdapter<'e, E> {
    fn id(&self) -> StateViewId {
        self.executor_view.id()
    }

    fn get_usage(&self) -> Result<StateStorageUsage, StateviewError> {
        self.executor_view.get_usage()
    }
}

// Allows to extract the view from `StorageAdapter`.
impl<'e, E: ExecutorView> AsExecutorView for StorageAdapter<'e, E> {
    fn as_executor_view(&self) -> &dyn ExecutorView {
        self.executor_view
    }
}

// Allows to extract the view from `StorageAdapter`.
impl<'e, E> AsResourceGroupView for StorageAdapter<'e, E> {
    fn as_resource_group_view(&self) -> &dyn ResourceGroupView {
        &self.resource_group_view
    }
}

#[cfg(test)]
pub(crate) mod tests {
    use super::*;
    use aptos_vm_types::resource_group_adapter::GroupSizeKind;

    // Expose a method to create a storage adapter with a provided group size kind.
    pub(crate) fn as_resolver_with_group_size_kind<S: StateView>(
        state_view: &S,
        group_size_kind: GroupSizeKind,
    ) -> StorageAdapter<S> {
        assert_ne!(group_size_kind, GroupSizeKind::AsSum, "not yet supported");

        let (gas_feature_version, resource_groups_split_in_vm_change_set_enabled) =
            match group_size_kind {
                GroupSizeKind::AsSum => (12, true),
                GroupSizeKind::AsBlob => (10, false),
                GroupSizeKind::None => (1, false),
            };

        let group_adapter = ResourceGroupAdapter::new(
            // TODO[agg_v2](test) add a converter for StateView for tests that implements ResourceGroupView
            None,
            state_view,
            gas_feature_version,
            resource_groups_split_in_vm_change_set_enabled,
        );
<<<<<<< HEAD
        StorageAdapter::new(state_view, group_adapter)
=======

        let features = Features::fetch_config(state_view).unwrap_or_default();
        let deserializer_config = aptos_prod_deserializer_config(&features);
        StorageAdapter::new(state_view, deserializer_config, group_adapter)
>>>>>>> 6582ad5e
    }
}<|MERGE_RESOLUTION|>--- conflicted
+++ resolved
@@ -83,37 +83,18 @@
         features: &Features,
         maybe_resource_group_view: Option<&'e dyn ResourceGroupView>,
     ) -> Self {
-<<<<<<< HEAD
-=======
-        let deserializer_config = aptos_prod_deserializer_config(features);
->>>>>>> 6582ad5e
         let resource_group_adapter = ResourceGroupAdapter::new(
             maybe_resource_group_view,
             executor_view,
             gas_feature_version,
             features.is_resource_groups_split_in_vm_change_set_enabled(),
         );
-
-<<<<<<< HEAD
         Self::new(executor_view, resource_group_adapter)
     }
 
     fn new(executor_view: &'e E, resource_group_view: ResourceGroupAdapter<'e>) -> Self {
         Self {
             executor_view,
-=======
-        Self::new(executor_view, deserializer_config, resource_group_adapter)
-    }
-
-    fn new(
-        executor_view: &'e E,
-        deserializer_config: DeserializerConfig,
-        resource_group_view: ResourceGroupAdapter<'e>,
-    ) -> Self {
-        Self {
-            executor_view,
-            deserializer_config,
->>>>>>> 6582ad5e
             resource_group_view,
             accessed_groups: RefCell::new(HashSet::new()),
         }
@@ -324,26 +305,15 @@
 
 impl<S: StateView> AsMoveResolver<S> for S {
     fn as_move_resolver(&self) -> StorageAdapter<S> {
-<<<<<<< HEAD
         let gas_feature_version = get_gas_feature_version(self);
         let features = Features::fetch_config(self).unwrap_or_default();
-=======
-        let features = Features::fetch_config(self).unwrap_or_default();
-        let deserializer_config = aptos_prod_deserializer_config(&features);
-
-        let (_, gas_feature_version) = get_gas_config_from_storage(self);
->>>>>>> 6582ad5e
         let resource_group_adapter = ResourceGroupAdapter::new(
             None,
             self,
             gas_feature_version,
             features.is_resource_groups_split_in_vm_change_set_enabled(),
         );
-<<<<<<< HEAD
         StorageAdapter::new(self, resource_group_adapter)
-=======
-        StorageAdapter::new(self, deserializer_config, resource_group_adapter)
->>>>>>> 6582ad5e
     }
 }
 
@@ -397,13 +367,6 @@
             gas_feature_version,
             resource_groups_split_in_vm_change_set_enabled,
         );
-<<<<<<< HEAD
         StorageAdapter::new(state_view, group_adapter)
-=======
-
-        let features = Features::fetch_config(state_view).unwrap_or_default();
-        let deserializer_config = aptos_prod_deserializer_config(&features);
-        StorageAdapter::new(state_view, deserializer_config, group_adapter)
->>>>>>> 6582ad5e
     }
 }