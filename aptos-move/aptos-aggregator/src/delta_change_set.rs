--- conflicted
+++ resolved
@@ -554,18 +554,6 @@
             })
         );
     }
-
-<<<<<<< HEAD
-    #[test]
-    fn test_empty_storage_error_propagated() {
-        let state_view = AggregatorStore::default();
-        let deltas = vec![(KEY.clone(), delta_add(10, 100))];
-        let delta_change_set = DeltaChangeSet::new(deltas);
-        assert_err!(delta_change_set.try_into_write_set(&state_view));
-    }
-
-=======
->>>>>>> 0b9f219c
     struct BadStorage;
 
     impl TStateView for BadStorage {
@@ -602,37 +590,6 @@
     }
 
     #[test]
-<<<<<<< HEAD
-    fn test_storage_error_propagated() {
-        let state_view = BadStorage;
-        let deltas = vec![(KEY.clone(), delta_add(10, 100))];
-        let delta_change_set = DeltaChangeSet::new(deltas);
-        assert_matches!(
-            delta_change_set.try_into_write_set(&state_view),
-            Err(VMStatus::Error {
-                status_code: StatusCode::STORAGE_ERROR,
-                message: Some(_),
-                sub_status: None
-            })
-        );
-    }
-
-    #[test]
-    fn test_delta_materialization_failure() {
-        let mut state_view = AggregatorStore::default();
-        state_view.set_from_state_key(KEY.clone(), 99);
-
-        let deltas = vec![(KEY.clone(), delta_add(10, 100))];
-        let delta_change_set = DeltaChangeSet::new(deltas);
-        assert_matches!(
-            delta_change_set.try_into_write_set(&state_view),
-            Err(VMStatus::MoveAbort(_, EADD_OVERFLOW))
-        );
-    }
-
-    #[test]
-=======
->>>>>>> 0b9f219c
     fn test_successful_write_op_conversion() {
         let mut state_view = AggregatorStore::default();
         state_view.set_from_state_key(KEY.clone(), 100);
