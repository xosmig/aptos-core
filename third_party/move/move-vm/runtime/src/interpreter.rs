--- conflicted
+++ resolved
@@ -241,24 +241,7 @@
                         )?;
                         continue;
                     }
-<<<<<<< HEAD
-                    self.set_new_call_frame(&mut current_frame, gas_meter, loader, func, vec![])
-                        .map_err(|err| {
-                            self.attach_state_if_invariant_violation(
-                                self.set_location(err),
-                                &current_frame,
-                            )
-                        })?;
-=======
-                    self.set_new_call_frame(
-                        &mut current_frame,
-                        gas_meter,
-                        loader,
-                        module_store,
-                        func,
-                        vec![],
-                    )?;
->>>>>>> 03858b9a
+                    self.set_new_call_frame(&mut current_frame, gas_meter, loader, func, vec![])?;
                 },
                 ExitCode::CallGeneric(idx) => {
                     let ty_args = resolver
@@ -306,24 +289,7 @@
                         )?;
                         continue;
                     }
-<<<<<<< HEAD
-                    self.set_new_call_frame(&mut current_frame, gas_meter, loader, func, ty_args)
-                        .map_err(|err| {
-                            self.attach_state_if_invariant_violation(
-                                self.set_location(err),
-                                &current_frame,
-                            )
-                        })?;
-=======
-                    self.set_new_call_frame(
-                        &mut current_frame,
-                        gas_meter,
-                        loader,
-                        module_store,
-                        func,
-                        ty_args,
-                    )?;
->>>>>>> 03858b9a
+                    self.set_new_call_frame(&mut current_frame, gas_meter, loader, func, ty_args)?;
                 },
             }
         }
@@ -357,16 +323,12 @@
             _ => (),
         }
 
-<<<<<<< HEAD
-        let mut frame = self.make_call_frame(gas_meter, loader, func, ty_args)?;
-=======
         let mut frame = self
-            .make_call_frame(gas_meter, loader, module_store, func, ty_args)
+            .make_call_frame(gas_meter, loader, func, ty_args)
             .map_err(|err| {
                 self.attach_state_if_invariant_violation(self.set_location(err), current_frame)
             })?;
->>>>>>> 03858b9a
-
+      
         // Access control for the new frame.
         self.access_control
             .enter_function(&frame, frame.function.as_ref())
