// Copyright (c) The Diem Core Contributors
// Copyright (c) The Move Contributors
// SPDX-License-Identifier: Apache-2.0

use crate::{
    config::VMConfig, data_cache::TransactionDataCache, logging::expect_no_verification_errors,
    module_traversal::TraversalContext, native_functions::NativeFunctions,
    session::LoadedFunctionInstantiation,
};
use hashbrown::Equivalent;
use lazy_static::lazy_static;
use move_binary_format::{
    access::{ModuleAccess, ScriptAccess},
    errors::{verification_error, Location, PartialVMError, PartialVMResult, VMResult},
    file_format::{
        AbilitySet, CompiledModule, CompiledScript, Constant, ConstantPoolIndex, FieldHandleIndex,
        FieldInstantiationIndex, FunctionHandleIndex, FunctionInstantiationIndex, SignatureIndex,
        StructDefInstantiationIndex, StructDefinitionIndex, StructFieldInformation, TableIndex,
        TypeParameterIndex,
    },
    IndexKind,
};
use move_bytecode_verifier::{self, cyclic_dependencies, dependencies};
use move_core_types::{
    account_address::AccountAddress,
    gas_algebra::{NumBytes, NumTypeNodes},
    ident_str,
    identifier::IdentStr,
    language_storage::{ModuleId, StructTag, TypeTag},
    value::{IdentifierMappingKind, MoveFieldLayout, MoveStructLayout, MoveTypeLayout},
    vm_status::StatusCode,
};
use move_vm_types::{
    gas::GasMeter,
    loaded_data::runtime_types::{
        AbilityInfo, DepthFormula, StructIdentifier, StructNameIndex, StructType, Type,
    },
};
use parking_lot::{MappedRwLockReadGuard, Mutex, RwLock, RwLockReadGuard};
use sha3::{Digest, Sha3_256};
use std::{
    collections::{btree_map, BTreeMap, BTreeSet},
    hash::Hash,
    sync::Arc,
};
use typed_arena::Arena;

mod access_specifier_loader;
mod function;
mod modules;
mod script;
mod type_loader;

pub(crate) use function::{Function, FunctionHandle, FunctionInstantiation, LoadedFunction, Scope};
pub(crate) use modules::{Module, ModuleCache, ModuleStorage, ModuleStorageAdapter};
pub(crate) use script::{Script, ScriptCache};
use type_loader::intern_type;

type ScriptHash = [u8; 32];

// A simple cache that offers both a HashMap and a Vector lookup.
// Values are forced into a `Arc` so they can be used from multiple thread.
// Access to this cache is always under a `RwLock`.
#[derive(Clone)]
pub(crate) struct BinaryCache<K, V> {
    // Notice that we are using the HashMap implementation from the hashbrown crate, not the
    // one from std, as it allows alternative key representations to be used for lookup,
    // making certain optimizations possible.
    id_map: hashbrown::HashMap<K, usize>,
    binaries: Vec<Arc<V>>,
}

impl<K, V> BinaryCache<K, V>
where
    K: Eq + Hash,
{
    fn new() -> Self {
        Self {
            id_map: hashbrown::HashMap::new(),
            binaries: vec![],
        }
    }

    fn insert(&mut self, key: K, binary: V) -> &Arc<V> {
        self.binaries.push(Arc::new(binary));
        let idx = self.binaries.len() - 1;
        self.id_map.insert(key, idx);
        self.binaries
            .last()
            .expect("BinaryCache: last() after push() impossible failure")
    }

    fn get<Q>(&self, key: &Q) -> Option<&Arc<V>>
    where
        Q: Hash + Eq + Equivalent<K>,
    {
        let index = self.id_map.get(key)?;
        self.binaries.get(*index)
    }
}

// Max number of modules that can skip re-verification.
const VERIFIED_CACHE_SIZE: usize = 100_000;

// Cache for already verified modules
lazy_static! {
    static ref VERIFIED_MODULES: Mutex<lru::LruCache<[u8; 32], ()>> =
        Mutex::new(lru::LruCache::new(VERIFIED_CACHE_SIZE));
}

pub(crate) struct StructNameCache {
    data: RwLock<(
        BTreeMap<StructIdentifier, StructNameIndex>,
        Vec<StructIdentifier>,
    )>,
}

impl Clone for StructNameCache {
    fn clone(&self) -> Self {
        let inner = self.data.read();
        Self {
            data: RwLock::new((inner.0.clone(), inner.1.clone())),
        }
    }
}

impl StructNameCache {
    pub(crate) fn new() -> Self {
        Self {
            data: RwLock::new((BTreeMap::new(), vec![])),
        }
    }

    pub(crate) fn insert_or_get(&self, name: StructIdentifier) -> StructNameIndex {
        if let Some(idx) = self.data.read().0.get(&name) {
            return *idx;
        }
        let mut inner_data = self.data.write();
        let idx = StructNameIndex(inner_data.1.len());
        inner_data.0.insert(name.clone(), idx);
        inner_data.1.push(name);
        idx
    }

    pub(crate) fn idx_to_identifier(
        &self,
        idx: StructNameIndex,
    ) -> MappedRwLockReadGuard<StructIdentifier> {
        RwLockReadGuard::map(self.data.read(), |inner| &inner.1[idx.0])
    }
}

//
// Loader
//

// A Loader is responsible to load scripts and modules and holds the cache of all loaded
// entities. Each cache is protected by a `RwLock`. Operation in the Loader must be thread safe
// (operating on values on the stack) and when cache needs updating the mutex must be taken.
// The `pub(crate)` API is what a Loader offers to the runtime.
pub(crate) struct Loader {
    scripts: RwLock<ScriptCache>,
    type_cache: RwLock<TypeCache>,
    natives: NativeFunctions,
    pub(crate) name_cache: StructNameCache,

    // The below field supports a hack to workaround well-known issues with the
    // loader cache. This cache is not designed to support module upgrade or deletion.
    // This leads to situations where the cache does not reflect the state of storage:
    //
    // 1. On module upgrade, the upgraded module is in storage, but the old one still in the cache.
    // 2. On an abandoned code publishing transaction, the cache may contain a module which was
    //    never committed to storage by the adapter.
    //
    // The solution is to add a flag to Loader marking it as 'invalidated'. For scenario (1),
    // the VM sets the flag itself. For scenario (2), a public API allows the adapter to set
    // the flag.
    //
    // If the cache is invalidated, it can (and must) still be used until there are no more
    // sessions alive which are derived from a VM with this loader. This is because there are
    // internal data structures derived from the loader which can become inconsistent. Therefore
    // the adapter must explicitly call a function to flush the invalidated loader.
    //
    // This code (the loader) needs a complete refactoring. The new loader should
    //   performance. This is essential for a cache like this in a multi-tenant execution
    //   environment.
    // - should delegate lifetime ownership to the adapter. Code loading (including verification)
    //   is a major execution bottleneck. We should be able to reuse a cache for the lifetime of
    //   the adapter/node, not just a VM or even session (as effectively today).
    invalidated: RwLock<bool>,

    // Collects the cache hits on module loads. This information can be read and reset by
    // an adapter to reason about read/write conflicts of code publishing transactions and
    // other transactions.
    module_cache_hits: RwLock<BTreeSet<ModuleId>>,

    vm_config: VMConfig,
}

impl Clone for Loader {
    fn clone(&self) -> Self {
        Self {
            scripts: RwLock::new(self.scripts.read().clone()),
            type_cache: RwLock::new(self.type_cache.read().clone()),
            natives: self.natives.clone(),
            name_cache: self.name_cache.clone(),
            invalidated: RwLock::new(*self.invalidated.read()),
            module_cache_hits: RwLock::new(self.module_cache_hits.read().clone()),
            vm_config: self.vm_config.clone(),
        }
    }
}

impl Loader {
    pub(crate) fn new(natives: NativeFunctions, vm_config: VMConfig) -> Self {
        Self {
            scripts: RwLock::new(ScriptCache::new()),
            type_cache: RwLock::new(TypeCache::new()),
            name_cache: StructNameCache::new(),
            natives,
            invalidated: RwLock::new(false),
            module_cache_hits: RwLock::new(BTreeSet::new()),
            vm_config,
        }
    }

    pub(crate) fn vm_config(&self) -> &VMConfig {
        &self.vm_config
    }

    /// Flush this cache if it is marked as invalidated.
    pub(crate) fn flush_if_invalidated(&self) {
        let mut invalidated = self.invalidated.write();
        if *invalidated {
            *self.scripts.write() = ScriptCache::new();
            *self.type_cache.write() = TypeCache::new();
            *invalidated = false;
        }
    }

    /// Mark this cache as invalidated.
    pub(crate) fn mark_as_invalid(&self) {
        *self.invalidated.write() = true;
    }

    /// Check whether this cache is invalidated.
    pub(crate) fn is_invalidated(&self) -> bool {
        *self.invalidated.read()
    }

    //
    // Script verification and loading
    //

    pub(crate) fn check_script_dependencies_and_check_gas(
        &self,
        module_store: &ModuleStorageAdapter,
        data_store: &mut TransactionDataCache,
        gas_meter: &mut impl GasMeter,
        traversal_context: &mut TraversalContext,
        script_blob: &[u8],
    ) -> VMResult<()> {
        let mut sha3_256 = Sha3_256::new();
        sha3_256.update(script_blob);
        let hash_value: [u8; 32] = sha3_256.finalize().into();

        let script = data_store.load_compiled_script_to_cache(script_blob, hash_value)?;
        let script = traversal_context.referenced_scripts.alloc(script);

        // TODO(Gas): Should we charge dependency gas for the script itself?
        self.check_dependencies_and_charge_gas(
            module_store,
            data_store,
            gas_meter,
            &mut traversal_context.visited,
            traversal_context.referenced_modules,
            script.immediate_dependencies_iter(),
        )?;

        Ok(())
    }

    // Scripts are verified and dependencies are loaded.
    // Effectively that means modules are cached from leaf to root in the dependency DAG.
    // If a dependency error is found, loading stops and the error is returned.
    // However all modules cached up to that point stay loaded.

    // Entry point for script execution (`MoveVM::execute_script`).
    // Verifies the script if it is not in the cache of scripts loaded.
    // Type parameters are checked as well after every type is loaded.
    pub(crate) fn load_script(
        &self,
        script_blob: &[u8],
        ty_args: &[TypeTag],
        data_store: &mut TransactionDataCache,
        module_store: &ModuleStorageAdapter,
    ) -> VMResult<(Arc<Function>, LoadedFunctionInstantiation)> {
        // Retrieve or load the script.
        let mut sha3_256 = Sha3_256::new();
        sha3_256.update(script_blob);
        let hash_value: [u8; 32] = sha3_256.finalize().into();

        let mut scripts = self.scripts.write();
        let (main, param_tys, return_tys) = match scripts.get(&hash_value) {
            Some(cached) => cached,
            None => {
                let ver_script = self.deserialize_and_verify_script(
                    script_blob,
                    hash_value,
                    data_store,
                    module_store,
                )?;
                let script = Script::new(ver_script, &hash_value, module_store, &self.name_cache)?;
                scripts.insert(hash_value, script)
            },
        };

        let ty_args = ty_args
            .iter()
            .map(|ty| self.load_type(ty, data_store, module_store))
            .collect::<VMResult<Vec<_>>>()?;
        if self.vm_config.type_size_limit
            && ty_args
                .iter()
                .map(|ty| self.count_type_nodes(ty))
                .sum::<u64>()
                > MAX_TYPE_INSTANTIATION_NODES
        {
            return Err(PartialVMError::new(StatusCode::TOO_MANY_TYPE_NODES)
                .with_message(format!(
                    "Too many type nodes when instantiating a type for script {}",
                    &main.name
                ))
                .finish(Location::Script));
        };

        self.verify_ty_arg_abilities(main.ty_arg_abilities(), &ty_args)
            .map_err(|e| {
                e.with_message(format!(
                    "Failed to verify type arguments for script {}",
                    &main.name
                ))
                .finish(Location::Script)
            })?;
        let instantiation = LoadedFunctionInstantiation {
            ty_args,
            param_tys,
            return_tys,
        };
        Ok((main, instantiation))
    }

    // The process of deserialization and verification is not and it must not be under lock.
    // So when publishing modules through the dependency DAG it may happen that a different
    // thread had loaded the module after this process fetched it from storage.
    // Caching will take care of that by asking for each dependency module again under lock.
    fn deserialize_and_verify_script(
        &self,
        script: &[u8],
        hash_value: [u8; 32],
        data_store: &mut TransactionDataCache,
        module_store: &ModuleStorageAdapter,
    ) -> VMResult<Arc<CompiledScript>> {
        let script = data_store.load_compiled_script_to_cache(script, hash_value)?;
        move_bytecode_verifier::verify_script_with_config(
            &self.vm_config.verifier,
            script.as_ref(),
        )?;

<<<<<<< HEAD
        let loaded_deps = script
            .immediate_dependencies()
            .into_iter()
            .map(|module_id| self.load_module(&module_id, data_store, module_store))
            .collect::<VMResult<Vec<_>>>()?;
        dependencies::verify_script(&script, loaded_deps.iter().map(|m| m.module()))?;
        Ok(script)
=======
        match self.verify_script(&script) {
            Ok(_) => {
                // verify dependencies
                let loaded_deps = script
                    .immediate_dependencies()
                    .into_iter()
                    .map(|module_id| self.load_module(&module_id, data_store, module_store))
                    .collect::<VMResult<_>>()?;
                self.verify_script_dependencies(&script, loaded_deps)?;
                Ok(script)
            },
            Err(err) => Err(err),
        }
    }

    // Script verification steps.
    // See `verify_module()` for module verification steps.
    fn verify_script(&self, script: &CompiledScript) -> VMResult<()> {
        fail::fail_point!("verifier-failpoint-3", |_| { Ok(()) });

        move_bytecode_verifier::verify_script_with_config(&self.vm_config.verifier_config, script)
    }

    fn verify_script_dependencies(
        &self,
        script: &CompiledScript,
        dependencies: Vec<Arc<Module>>,
    ) -> VMResult<()> {
        let mut deps = vec![];
        for dep in &dependencies {
            deps.push(dep.module());
        }
        dependencies::verify_script(script, deps)
>>>>>>> 7551a405
    }

    //
    // Module verification and loading
    //

    // Loading verifies the module if it was never loaded.
    fn load_function_without_type_args(
        &self,
        module_id: &ModuleId,
        function_name: &IdentStr,
        data_store: &mut TransactionDataCache,
        module_store: &ModuleStorageAdapter,
    ) -> VMResult<(Arc<Module>, Arc<Function>, Vec<Type>, Vec<Type>)> {
        let module = self.load_module(module_id, data_store, module_store)?;
        let func = module_store
            .resolve_function_by_name(function_name, module_id)
            .map_err(|err| err.finish(Location::Undefined))?;

        let param_tys = func.param_tys().to_vec();
        let return_tys = func.return_tys().to_vec();
        Ok((module, func, param_tys, return_tys))
    }

    // Matches the actual returned type to the expected type, binding any type args to the
    // necessary type as stored in the map. The expected type must be a concrete type (no TyParam).
    // Returns true if a successful match is made.
    fn match_return_type<'a>(
        returned: &Type,
        expected: &'a Type,
        map: &mut BTreeMap<u16, &'a Type>,
    ) -> bool {
        match (returned, expected) {
            // The important case, deduce the type params
            (Type::TyParam(idx), _) => match map.entry(*idx) {
                btree_map::Entry::Vacant(vacant_entry) => {
                    vacant_entry.insert(expected);
                    true
                },
                btree_map::Entry::Occupied(occupied_entry) => *occupied_entry.get() == expected,
            },
            // Recursive types we need to recurse the matching types
            (Type::Reference(ret_inner), Type::Reference(expected_inner))
            | (Type::MutableReference(ret_inner), Type::MutableReference(expected_inner)) => {
                Self::match_return_type(ret_inner, expected_inner, map)
            },
            (Type::Vector(ret_inner), Type::Vector(expected_inner)) => {
                Self::match_return_type(ret_inner, expected_inner, map)
            },
            // Abilities should not contribute to the equality check as they just serve for caching computations.
            // For structs the both need to be the same struct.
            (
                Type::Struct { idx: ret_idx, .. },
                Type::Struct {
                    idx: expected_idx, ..
                },
            ) => *ret_idx == *expected_idx,
            // For struct instantiations we need to additionally match all type arguments
            (
                Type::StructInstantiation {
                    idx: ret_idx,
                    ty_args: ret_fields,
                    ..
                },
                Type::StructInstantiation {
                    idx: expected_idx,
                    ty_args: expected_fields,
                    ..
                },
            ) => {
                *ret_idx == *expected_idx
                    && ret_fields.len() == expected_fields.len()
                    && ret_fields
                        .iter()
                        .zip(expected_fields.iter())
                        .all(|types| Self::match_return_type(types.0, types.1, map))
            },
            // For primitive types we need to assure the types match
            (Type::U8, Type::U8)
            | (Type::U16, Type::U16)
            | (Type::U32, Type::U32)
            | (Type::U64, Type::U64)
            | (Type::U128, Type::U128)
            | (Type::U256, Type::U256)
            | (Type::Bool, Type::Bool)
            | (Type::Address, Type::Address)
            | (Type::Signer, Type::Signer) => true,
            // Otherwise the types do not match and we can't match return type to the expected type.
            // Note we don't use the _ pattern but spell out all cases, so that the compiler will
            // bark when a case is missed upon future updates to the types.
            (Type::U8, _)
            | (Type::U16, _)
            | (Type::U32, _)
            | (Type::U64, _)
            | (Type::U128, _)
            | (Type::U256, _)
            | (Type::Bool, _)
            | (Type::Address, _)
            | (Type::Signer, _)
            | (Type::Struct { .. }, _)
            | (Type::StructInstantiation { .. }, _)
            | (Type::Vector(_), _)
            | (Type::MutableReference(_), _)
            | (Type::Reference(_), _) => false,
        }
    }

    // Loading verifies the module if it was never loaded.
    // Type parameters are inferred from the expected return type. Returns an error if it's not
    // possible to infer the type parameters or return type cannot be matched.
    // The type parameters are verified with capabilities.
    pub(crate) fn load_function_with_type_arg_inference(
        &self,
        module_id: &ModuleId,
        function_name: &IdentStr,
        expected_return_type: &Type,
        data_store: &mut TransactionDataCache,
        module_store: &ModuleStorageAdapter,
    ) -> VMResult<(LoadedFunction, LoadedFunctionInstantiation)> {
        let (module, func, param_tys, return_tys) = self.load_function_without_type_args(
            module_id,
            function_name,
            data_store,
            module_store,
        )?;

        if return_tys.len() != 1 {
            // For functions that are marked constructor this should not happen.
            return Err(PartialVMError::new(StatusCode::ABORTED).finish(Location::Undefined));
        }

        let mut map = BTreeMap::new();
        if !Self::match_return_type(&return_tys[0], expected_return_type, &mut map) {
            // For functions that are marked constructor this should not happen.
            return Err(
                PartialVMError::new(StatusCode::INVALID_MAIN_FUNCTION_SIGNATURE)
                    .finish(Location::Undefined),
            );
        }

        // Construct the type arguments from the match
        let mut ty_args = vec![];
        let num_ty_args = func.ty_arg_abilities().len();
        for i in 0..num_ty_args {
            if let Some(t) = map.get(&(i as u16)) {
                ty_args.push((*t).clone());
            } else {
                // Unknown type argument we are not able to infer the type arguments.
                // For functions that are marked constructor this should not happen.
                return Err(
                    PartialVMError::new(StatusCode::INVALID_MAIN_FUNCTION_SIGNATURE)
                        .finish(Location::Undefined),
                );
            }
        }

        self.verify_ty_arg_abilities(func.ty_arg_abilities(), &ty_args)
            .map_err(|e| e.finish(Location::Module(module_id.clone())))?;

        let loaded = LoadedFunctionInstantiation {
            ty_args,
            param_tys,
            return_tys,
        };
        Ok((
            LoadedFunction {
                module,
                function: func,
            },
            loaded,
        ))
    }

    // Entry point for function execution (`MoveVM::execute_function`).
    // Loading verifies the module if it was never loaded.
    // Type parameters are checked as well after every type is loaded.
    pub(crate) fn load_function(
        &self,
        module_id: &ModuleId,
        function_name: &IdentStr,
        ty_args: &[TypeTag],
        data_store: &mut TransactionDataCache,
        module_store: &ModuleStorageAdapter,
    ) -> VMResult<(Arc<Module>, Arc<Function>, LoadedFunctionInstantiation)> {
        let (module, func, param_tys, return_tys) = self.load_function_without_type_args(
            module_id,
            function_name,
            data_store,
            module_store,
        )?;

        let ty_args = ty_args
            .iter()
            .map(|ty_arg| self.load_type(ty_arg, data_store, module_store))
            .collect::<VMResult<Vec<_>>>()
            .map_err(|mut err| {
                // User provided type argument failed to load. Set extra sub status to distinguish from internal type loading error.
                if StatusCode::TYPE_RESOLUTION_FAILURE == err.major_status() {
                    err.set_sub_status(move_core_types::vm_status::sub_status::type_resolution_failure::EUSER_TYPE_LOADING_FAILURE);
                }
                err
            })?;

        self.verify_ty_arg_abilities(func.ty_arg_abilities(), &ty_args)
            .map_err(|e| e.finish(Location::Module(module_id.clone())))?;

        let loaded = LoadedFunctionInstantiation {
            ty_args,
            param_tys,
            return_tys,
        };
        Ok((module, func, loaded))
    }

    // Entry point for module publishing (`MoveVM::publish_module_bundle`).
    //
    // All modules in the bundle to be published must be loadable. This function performs all
    // verification steps to load these modules without actually loading them into the code cache.
    pub(crate) fn verify_module_bundle_for_publication(
        &self,
        modules: &[CompiledModule],
        data_store: &mut TransactionDataCache,
        module_store: &ModuleStorageAdapter,
    ) -> VMResult<()> {
        fail::fail_point!("verifier-failpoint-1", |_| { Ok(()) });

        let mut bundle_unverified: BTreeSet<_> = modules.iter().map(|m| m.self_id()).collect();
        let mut bundle_verified = BTreeMap::new();
        for module in modules {
            let module_id = module.self_id();
            bundle_unverified.remove(&module_id);

            self.verify_module_for_publication(
                module,
                &bundle_verified,
                &bundle_unverified,
                data_store,
                module_store,
            )?;
            bundle_verified.insert(module_id.clone(), module.clone());
        }
        Ok(())
    }

    // A module to be published must be loadable.
    //
    // This step performs all verification steps to load the module without loading it.
    // The module is not added to the code cache. It is simply published to the data cache.
    // See `verify_script()` for script verification steps.
    //
    // If a module `M` is published together with a bundle of modules (i.e., a vector of modules),
    // - the `bundle_verified` argument tracks the modules that have already been verified in the
    //   bundle. Basically, this represents the modules appears before `M` in the bundle vector.
    // - the `bundle_unverified` argument tracks the modules that have not been verified when `M`
    //   is being verified, i.e., the modules appears after `M` in the bundle vector.
    fn verify_module_for_publication(
        &self,
        module: &CompiledModule,
        bundle_verified: &BTreeMap<ModuleId, CompiledModule>,
        bundle_unverified: &BTreeSet<ModuleId>,
        data_store: &mut TransactionDataCache,
        module_store: &ModuleStorageAdapter,
    ) -> VMResult<()> {
        // Performs all verification steps to load the module without loading it, i.e., the new
        // module will NOT show up in `module_cache`. In the module republishing case, it means
        // that the old module is still in the `module_cache`, unless a new Loader is created,
        // which means that a new MoveVM instance needs to be created.
        move_bytecode_verifier::verify_module_with_config(&self.vm_config.verifier_config, module)?;
        self.check_natives(module)?;

        let mut visited = BTreeSet::new();
        let mut friends_discovered = BTreeSet::new();
        visited.insert(module.self_id());
        friends_discovered.extend(module.immediate_friends());

        // downward exploration of the module's dependency graph. Since we know nothing about this
        // target module, we don't know what the module may specify as its dependencies and hence,
        // we allow the loading of dependencies and the subsequent linking to fail.
        self.load_and_verify_dependencies(
            module,
            bundle_verified,
            data_store,
            module_store,
            &mut visited,
            &mut friends_discovered,
            /* allow_dependency_loading_failure */ true,
        )?;

        // upward exploration of the modules's dependency graph. Similar to dependency loading, as
        // we know nothing about this target module, we don't know what the module may specify as
        // its friends and hence, we allow the loading of friends to fail.
        self.load_and_verify_friends(
            friends_discovered,
            bundle_verified,
            bundle_unverified,
            data_store,
            module_store,
            /* allow_friend_loading_failure */ true,
        )?;

        // make sure there is no cyclic dependency
        self.verify_module_cyclic_relations(
            module,
            bundle_verified,
            bundle_unverified,
            module_store,
        )
    }

    fn verify_module_cyclic_relations(
        &self,
        module: &CompiledModule,
        bundle_verified: &BTreeMap<ModuleId, CompiledModule>,
        bundle_unverified: &BTreeSet<ModuleId>,
        module_store: &ModuleStorageAdapter,
    ) -> VMResult<()> {
        // let module_cache = self.module_cache.read();
        cyclic_dependencies::verify_module(
            module,
            |module_id| {
                bundle_verified
                    .get(module_id)
                    .map(|module| module.immediate_dependencies())
                    .or_else(|| {
                        module_store
                            .module_at(module_id)
                            .map(|m| m.module.immediate_dependencies())
                    })
                    .ok_or_else(|| PartialVMError::new(StatusCode::MISSING_DEPENDENCY))
            },
            |module_id| {
                if bundle_unverified.contains(module_id) {
                    // If the module under verification declares a friend which is also in the
                    // bundle (and positioned after this module in the bundle), we defer the cyclic
                    // relation checking when we verify that module.
                    Ok(vec![])
                } else {
                    // Otherwise, we get all the information we need to verify whether this module
                    // creates a cyclic relation.
                    bundle_verified
                        .get(module_id)
                        .map(|module| module.immediate_friends())
                        .or_else(|| {
                            module_store
                                .module_at(module_id)
                                .map(|m| m.module.immediate_friends())
                        })
                        .ok_or_else(|| PartialVMError::new(StatusCode::MISSING_DEPENDENCY))
                }
            },
        )
    }

    fn check_natives(&self, module: &CompiledModule) -> VMResult<()> {
        fn check_natives_impl(_loader: &Loader, module: &CompiledModule) -> PartialVMResult<()> {
            // TODO: fix check and error code if we leave something around for native structs.
            // For now this generates the only error test cases care about...
            for (idx, struct_def) in module.struct_defs().iter().enumerate() {
                if struct_def.field_information == StructFieldInformation::Native {
                    return Err(verification_error(
                        StatusCode::MISSING_DEPENDENCY,
                        IndexKind::FunctionHandle,
                        idx as TableIndex,
                    ));
                }
            }
            Ok(())
        }
        check_natives_impl(self, module).map_err(|e| e.finish(Location::Module(module.self_id())))
    }

    //
    // Helpers for loading and verification
    //

    pub(crate) fn load_type(
        &self,
        type_tag: &TypeTag,
        data_store: &mut TransactionDataCache,
        module_store: &ModuleStorageAdapter,
    ) -> VMResult<Type> {
        Ok(match type_tag {
            TypeTag::Bool => Type::Bool,
            TypeTag::U8 => Type::U8,
            TypeTag::U16 => Type::U16,
            TypeTag::U32 => Type::U32,
            TypeTag::U64 => Type::U64,
            TypeTag::U128 => Type::U128,
            TypeTag::U256 => Type::U256,
            TypeTag::Address => Type::Address,
            TypeTag::Signer => Type::Signer,
            TypeTag::Vector(elem_tag) => Type::Vector(triomphe::Arc::new(self.load_type(
                elem_tag,
                data_store,
                module_store,
            )?)),
            TypeTag::Struct(struct_tag) => {
                let module_id = ModuleId::new(struct_tag.address, struct_tag.module.clone());
                self.load_module(&module_id, data_store, module_store)?;
                let struct_type = module_store
                    .get_struct_type_by_identifier(&struct_tag.name, &module_id)
                    .map_err(|e| e.finish(Location::Undefined))?;
                if struct_type.ty_params.is_empty() && struct_tag.type_args.is_empty() {
                    Type::Struct {
                        idx: struct_type.idx,
                        ability: AbilityInfo::struct_(struct_type.abilities),
                    }
                } else {
                    let ty_args = struct_tag
                        .type_args
                        .iter()
                        .map(|ty| self.load_type(ty, data_store, module_store))
                        .collect::<VMResult<Vec<_>>>()?;
                    self.verify_ty_arg_abilities(struct_type.ty_param_constraints(), &ty_args)
                        .map_err(|e| e.finish(Location::Undefined))?;
                    Type::StructInstantiation {
                        idx: struct_type.idx,
                        ty_args: triomphe::Arc::new(ty_args),
                        ability: AbilityInfo::generic_struct(
                            struct_type.abilities,
                            struct_type.phantom_ty_params_mask.clone(),
                        ),
                    }
                }
            },
        })
    }

    /// Traverses the whole transitive closure of dependencies, starting from the specified
    /// modules and performs gas metering.
    ///
    /// The traversal follows a depth-first order, with the module itself being visited first,
    /// followed by its dependencies, and finally its friends.
    /// DO NOT CHANGE THE ORDER unless you have a good reason, or otherwise this could introduce
    /// a breaking change to the gas semantics.
    ///
    /// This will result in the shallow-loading of the modules -- they will be read from the
    /// storage as bytes and then deserialized, but NOT converted into the runtime representation.
    ///
    /// It should also be noted that this is implemented in a way that avoids the cloning of
    /// `ModuleId`, a.k.a. heap allocations, as much as possible, which is critical for
    /// performance.
    ///
    /// TODO: Revisit the order of traversal. Consider switching to alphabetical order.
    pub(crate) fn check_dependencies_and_charge_gas<'a, I>(
        &self,
        module_store: &ModuleStorageAdapter,
        data_store: &mut TransactionDataCache,
        gas_meter: &mut impl GasMeter,
        visited: &mut BTreeMap<(&'a AccountAddress, &'a IdentStr), ()>,
        referenced_modules: &'a Arena<Arc<CompiledModule>>,
        ids: I,
    ) -> VMResult<()>
    where
        I: IntoIterator<Item = (&'a AccountAddress, &'a IdentStr)>,
        I::IntoIter: DoubleEndedIterator,
    {
        // Initialize the work list (stack) and the map of visited modules.
        //
        // TODO: Determine the reserved capacity based on the max number of dependencies allowed.
        let mut stack = Vec::with_capacity(512);

        for (addr, name) in ids.into_iter().rev() {
            // TODO: Allow the check of special addresses to be customized.
            if !addr.is_special() && visited.insert((addr, name), ()).is_none() {
                stack.push((addr, name, true));
            }
        }

        while let Some((addr, name, allow_loading_failure)) = stack.pop() {
            // Load and deserialize the module only if it has not been cached by the loader.
            // Otherwise this will cause a significant regression in performance.
            let (module, size) = match module_store.module_at_by_ref(addr, name) {
                Some(module) => (module.module.clone(), module.size),
                None => {
                    let (module, size, _) = data_store.load_compiled_module_to_cache(
                        ModuleId::new(*addr, name.to_owned()),
                        allow_loading_failure,
                    )?;
                    (module, size)
                },
            };

            // Extend the lifetime of the module to the remainder of the function body
            // by storing it in an arena.
            //
            // This is needed because we need to store references derived from it in the
            // work list.
            let module = referenced_modules.alloc(module);

            gas_meter
                .charge_dependency(false, addr, name, NumBytes::new(size as u64))
                .map_err(|err| {
                    err.finish(Location::Module(ModuleId::new(*addr, name.to_owned())))
                })?;

            // Explore all dependencies and friends that have been visited yet.
            for (addr, name) in module
                .immediate_dependencies_iter()
                .chain(module.immediate_friends_iter())
                .rev()
            {
                // TODO: Allow the check of special addresses to be customized.
                if !addr.is_special() && visited.insert((addr, name), ()).is_none() {
                    stack.push((addr, name, false));
                }
            }
        }

        Ok(())
    }

    /// Similar to `check_dependencies_and_charge_gas`, except that this does not recurse
    /// into transitive dependencies and allows non-existent modules.
    pub(crate) fn check_dependencies_and_charge_gas_non_recursive_optional<'a, I>(
        &self,
        module_store: &ModuleStorageAdapter,
        data_store: &mut TransactionDataCache,
        gas_meter: &mut impl GasMeter,
        visited: &mut BTreeMap<(&'a AccountAddress, &'a IdentStr), ()>,
        ids: I,
    ) -> VMResult<()>
    where
        I: IntoIterator<Item = (&'a AccountAddress, &'a IdentStr)>,
    {
        for (addr, name) in ids.into_iter() {
            // TODO: Allow the check of special addresses to be customized.
            if !addr.is_special() && visited.insert((addr, name), ()).is_some() {
                continue;
            }

            // Load and deserialize the module only if it has not been cached by the loader.
            // Otherwise this will cause a significant regression in performance.
            let size = match module_store.module_at_by_ref(addr, name) {
                Some(module) => module.size,
                None => match data_store
                    .load_compiled_module_to_cache(ModuleId::new(*addr, name.to_owned()), true)
                {
                    Ok((_module, size, _hash)) => size,
                    Err(err) if err.major_status() == StatusCode::LINKER_ERROR => continue,
                    Err(err) => return Err(err),
                },
            };

            gas_meter
                .charge_dependency(false, addr, name, NumBytes::new(size as u64))
                .map_err(|err| {
                    err.finish(Location::Module(ModuleId::new(*addr, name.to_owned())))
                })?;
        }

        Ok(())
    }

    // The interface for module loading. Aligned with `load_type` and `load_function`, this function
    // verifies that the module is OK instead of expect it.
    pub(crate) fn load_module(
        &self,
        id: &ModuleId,
        data_store: &mut TransactionDataCache,
        module_store: &ModuleStorageAdapter,
    ) -> VMResult<Arc<Module>> {
        // if the module is already in the code cache, load the cached version
        if let Some(cached) = module_store.module_at(id) {
            self.module_cache_hits.write().insert(id.clone());
            return Ok(cached);
        }

        // otherwise, load the transitive closure of the target module
        let module_ref = self.load_and_verify_module_and_dependencies_and_friends(
            id,
            &BTreeMap::new(),
            &BTreeSet::new(),
            data_store,
            module_store,
            /* allow_module_loading_failure */ true,
        )?;

        // verify that the transitive closure does not have cycles
        self.verify_module_cyclic_relations(
            module_ref.module(),
            &BTreeMap::new(),
            &BTreeSet::new(),
            module_store,
        )
        .map_err(expect_no_verification_errors)?;
        Ok(module_ref)
    }

    // Load, deserialize, and check the module with the bytecode verifier, without linking
    fn load_and_verify_module(
        &self,
        id: &ModuleId,
        data_store: &mut TransactionDataCache,
        allow_loading_failure: bool,
    ) -> VMResult<(Arc<CompiledModule>, usize)> {
        let (module, size, hash_value) =
            data_store.load_compiled_module_to_cache(id.clone(), allow_loading_failure)?;

        fail::fail_point!("verifier-failpoint-2", |_| { Ok((module.clone(), size)) });

        if self.vm_config.paranoid_type_checks && &module.self_id() != id {
            return Err(
                PartialVMError::new(StatusCode::UNKNOWN_INVARIANT_VIOLATION_ERROR)
                    .with_message("Module self id mismatch with storage".to_string())
                    .finish(Location::Module(id.clone())),
            );
        }

        // Verify the module if it hasn't been verified before.
        if VERIFIED_MODULES.lock().get(&hash_value).is_none() {
            move_bytecode_verifier::verify_module_with_config(
                &self.vm_config.verifier_config,
                &module,
            )
            .map_err(expect_no_verification_errors)?;

            VERIFIED_MODULES.lock().put(hash_value, ());
        }

        self.check_natives(&module)
            .map_err(expect_no_verification_errors)?;
        Ok((module, size))
    }

    // Everything in `load_and_verify_module` and also recursively load and verify all the
    // dependencies of the target module.
    fn load_and_verify_module_and_dependencies(
        &self,
        id: &ModuleId,
        bundle_verified: &BTreeMap<ModuleId, CompiledModule>,
        data_store: &mut TransactionDataCache,
        module_store: &ModuleStorageAdapter,
        visited: &mut BTreeSet<ModuleId>,
        friends_discovered: &mut BTreeSet<ModuleId>,
        allow_module_loading_failure: bool,
    ) -> VMResult<Arc<Module>> {
        // dependency loading does not permit cycles
        if visited.contains(id) {
            return Err(PartialVMError::new(StatusCode::CYCLIC_MODULE_DEPENDENCY)
                .finish(Location::Undefined));
        }

        // module self-check
        let (module, size) =
            self.load_and_verify_module(id, data_store, allow_module_loading_failure)?;
        visited.insert(id.clone());
        friends_discovered.extend(module.immediate_friends());

        // downward exploration of the module's dependency graph. For a module that is loaded from
        // the data_store, we should never allow its dependencies to fail to load.
        self.load_and_verify_dependencies(
            &module,
            bundle_verified,
            data_store,
            module_store,
            visited,
            friends_discovered,
            /* allow_dependency_loading_failure */ false,
        )?;

        // if linking goes well, insert the module to the code cache
        let module_ref =
            module_store.insert(&self.natives, id.clone(), size, module, &self.name_cache)?;

        Ok(module_ref)
    }

    // downward exploration of the module's dependency graph
    fn load_and_verify_dependencies(
        &self,
        module: &CompiledModule,
        bundle_verified: &BTreeMap<ModuleId, CompiledModule>,
        data_store: &mut TransactionDataCache,
        module_store: &ModuleStorageAdapter,
        visited: &mut BTreeSet<ModuleId>,
        friends_discovered: &mut BTreeSet<ModuleId>,
        allow_dependency_loading_failure: bool,
    ) -> VMResult<()> {
        // all immediate dependencies of the module being verified should be in one of the locations
        // - the verified portion of the bundle (e.g., verified before this module)
        // - the code cache (i.e., loaded already)
        // - the data store (i.e., not loaded to code cache yet)
        let mut bundle_deps = vec![];
        let mut cached_deps = vec![];
        for module_id in module.immediate_dependencies() {
            if let Some(cached) = bundle_verified.get(&module_id) {
                bundle_deps.push(cached);
            } else {
                let loaded = match module_store.module_at(&module_id) {
                    None => self.load_and_verify_module_and_dependencies(
                        &module_id,
                        bundle_verified,
                        data_store,
                        module_store,
                        visited,
                        friends_discovered,
                        allow_dependency_loading_failure,
                    )?,
                    Some(cached) => cached,
                };
                cached_deps.push(loaded);
            }
        }

        // once all dependencies are loaded, do the linking check
        let all_imm_deps = bundle_deps
            .into_iter()
            .chain(cached_deps.iter().map(|m| m.module()));

        fail::fail_point!("verifier-failpoint-4", |_| { Ok(()) });

        let result = dependencies::verify_module(module, all_imm_deps);

        // if dependencies loading is not allowed to fail, the linking should not fail as well
        if allow_dependency_loading_failure {
            result
        } else {
            result.map_err(expect_no_verification_errors)
        }
    }

    // Everything in `load_and_verify_module_and_dependencies` and also recursively load and verify
    // all the friends modules of the newly loaded modules, until the friends frontier covers the
    // whole closure.
    fn load_and_verify_module_and_dependencies_and_friends(
        &self,
        id: &ModuleId,
        bundle_verified: &BTreeMap<ModuleId, CompiledModule>,
        bundle_unverified: &BTreeSet<ModuleId>,
        data_store: &mut TransactionDataCache,
        module_store: &ModuleStorageAdapter,
        allow_module_loading_failure: bool,
    ) -> VMResult<Arc<Module>> {
        // load the closure of the module in terms of dependency relation
        let mut visited = BTreeSet::new();
        let mut friends_discovered = BTreeSet::new();
        let module_ref = self.load_and_verify_module_and_dependencies(
            id,
            bundle_verified,
            data_store,
            module_store,
            &mut visited,
            &mut friends_discovered,
            allow_module_loading_failure,
        )?;

        // upward exploration of the module's friendship graph and expand the friendship frontier.
        // For a module that is loaded from the data_store, we should never allow that its friends
        // fail to load.
        self.load_and_verify_friends(
            friends_discovered,
            bundle_verified,
            bundle_unverified,
            data_store,
            module_store,
            /* allow_friend_loading_failure */ false,
        )?;
        Ok(module_ref)
    }

    // upward exploration of the module's dependency graph
    fn load_and_verify_friends(
        &self,
        friends_discovered: BTreeSet<ModuleId>,
        bundle_verified: &BTreeMap<ModuleId, CompiledModule>,
        bundle_unverified: &BTreeSet<ModuleId>,
        data_store: &mut TransactionDataCache,
        module_store: &ModuleStorageAdapter,
        allow_friend_loading_failure: bool,
    ) -> VMResult<()> {
        // for each new module discovered in the frontier, load them fully and expand the frontier.
        // apply three filters to the new friend modules discovered
        // - `!locked_cache.has_module(mid)`
        //   If we friend a module that is already in the code cache, then we know that the
        //   transitive closure of that module is loaded into the cache already, skip the loading
        // - `!bundle_verified.contains_key(mid)`
        //   In the case of publishing a bundle, we don't actually put the published module into
        //   code cache. This `bundle_verified` cache is a temporary extension of the code cache
        //   in the bundle publication scenario. If a module is already verified, we don't need to
        //   re-load it again.
        // - `!bundle_unverified.contains(mid)
        //   If the module under verification declares a friend which is also in the bundle (and
        //   positioned after this module in the bundle), we defer the loading of that module when
        //   it is the module's turn in the bundle.

        // FIXME: Is there concurrency issue?
        let new_imm_friends: Vec<_> = friends_discovered
            .into_iter()
            .filter(|mid| {
                !module_store.has_module(mid)
                    && !bundle_verified.contains_key(mid)
                    && !bundle_unverified.contains(mid)
            })
            .collect();

        for module_id in new_imm_friends {
            self.load_and_verify_module_and_dependencies_and_friends(
                &module_id,
                bundle_verified,
                bundle_unverified,
                data_store,
                module_store,
                allow_friend_loading_failure,
            )?;
        }
        Ok(())
    }

    // Return an instantiated type given a generic and an instantiation.
    // Stopgap to avoid a recursion that is either taking too long or using too
    // much memory
    fn subst(&self, ty: &Type, ty_args: &[Type]) -> PartialVMResult<Type> {
        // Before instantiating the type, count the # of nodes of all type arguments plus
        // existing type instantiation.
        // If that number is larger than MAX_TYPE_INSTANTIATION_NODES, refuse to construct this type.
        // This prevents constructing larger and lager types via struct instantiation.
        match ty {
            Type::MutableReference(_) | Type::Reference(_) | Type::Vector(_) => {
                if self.vm_config.type_size_limit
                    && self.count_type_nodes(ty) > MAX_TYPE_INSTANTIATION_NODES
                {
                    return Err(PartialVMError::new(StatusCode::TOO_MANY_TYPE_NODES));
                }
            },
            Type::StructInstantiation {
                ty_args: struct_inst,
                ..
            } => {
                let mut sum_nodes = 1u64;
                for ty in ty_args.iter().chain(struct_inst.iter()) {
                    sum_nodes = sum_nodes.saturating_add(self.count_type_nodes(ty));
                    if sum_nodes > MAX_TYPE_INSTANTIATION_NODES {
                        return Err(PartialVMError::new(StatusCode::TOO_MANY_TYPE_NODES));
                    }
                }
            },
            Type::Address
            | Type::Bool
            | Type::Signer
            | Type::Struct { .. }
            | Type::TyParam(_)
            | Type::U8
            | Type::U16
            | Type::U32
            | Type::U64
            | Type::U128
            | Type::U256 => (),
        };
        ty.subst(ty_args)
    }

    // Verify the kind (constraints) of an instantiation.
    // Both function and script invocation use this function to verify correctness
    // of type arguments provided
    fn verify_ty_arg_abilities<'a, I>(
        &self,
        expected_ty_arg_abilities: I,
        ty_args: &[Type],
    ) -> PartialVMResult<()>
    where
        I: IntoIterator<Item = &'a AbilitySet>,
        I::IntoIter: ExactSizeIterator,
    {
        let expected_ty_arg_abilities = expected_ty_arg_abilities.into_iter();
        if expected_ty_arg_abilities.len() != ty_args.len() {
            return Err(PartialVMError::new(
                StatusCode::NUMBER_OF_TYPE_ARGUMENTS_MISMATCH,
            ));
        }
        for (ty, expected_ability) in ty_args.iter().zip(expected_ty_arg_abilities) {
            if !expected_ability.is_subset(ty.abilities()?) {
                return Err(PartialVMError::new(StatusCode::CONSTRAINT_NOT_SATISFIED));
            }
        }
        Ok(())
    }

    //
    // Internal helpers
    //

    fn get_script(&self, hash: &ScriptHash) -> Arc<Script> {
        Arc::clone(
            self.scripts
                .read()
                .scripts
                .get(hash)
                .expect("Script hash on Function must exist"),
        )
    }
}

//
// Resolver
//

// A simple wrapper for a `Module` or a `Script` in the `Resolver`
enum BinaryType {
    Module(Arc<Module>),
    Script(Arc<Script>),
}

// A Resolver is a simple and small structure allocated on the stack and used by the
// interpreter. It's the only API known to the interpreter and it's tailored to the interpreter
// needs.
pub(crate) struct Resolver<'a> {
    loader: &'a Loader,
    module_store: &'a ModuleStorageAdapter,
    binary: BinaryType,
}

impl<'a> Resolver<'a> {
    fn for_module(
        loader: &'a Loader,
        module_store: &'a ModuleStorageAdapter,
        module: Arc<Module>,
    ) -> Self {
        let binary = BinaryType::Module(module);
        Self {
            loader,
            binary,
            module_store,
        }
    }

    fn for_script(
        loader: &'a Loader,
        module_store: &'a ModuleStorageAdapter,
        script: Arc<Script>,
    ) -> Self {
        let binary = BinaryType::Script(script);
        Self {
            loader,
            binary,
            module_store,
        }
    }

    //
    // Constant resolution
    //

    pub(crate) fn constant_at(&self, idx: ConstantPoolIndex) -> &Constant {
        match &self.binary {
            BinaryType::Module(module) => module.module.constant_at(idx),
            BinaryType::Script(script) => script.script.constant_at(idx),
        }
    }

    //
    // Function resolution
    //

    pub(crate) fn function_from_handle(
        &self,
        idx: FunctionHandleIndex,
    ) -> PartialVMResult<Arc<Function>> {
        let idx = match &self.binary {
            BinaryType::Module(module) => module.function_at(idx.0),
            BinaryType::Script(script) => script.function_at(idx.0),
        };
        self.module_store.function_at(idx)
    }

    pub(crate) fn function_from_instantiation(
        &self,
        idx: FunctionInstantiationIndex,
    ) -> PartialVMResult<Arc<Function>> {
        let func_inst = match &self.binary {
            BinaryType::Module(module) => module.function_instantiation_at(idx.0),
            BinaryType::Script(script) => script.function_instantiation_at(idx.0),
        };
        self.module_store.function_at(&func_inst.handle)
    }

    pub(crate) fn function_from_name(
        &self,
        module_id: &ModuleId,
        func_name: &IdentStr,
    ) -> PartialVMResult<Arc<Function>> {
        self.module_store
            .resolve_function_by_name(func_name, module_id)
    }

    pub(crate) fn instantiate_generic_function(
        &self,
        gas_meter: Option<&mut impl GasMeter>,
        idx: FunctionInstantiationIndex,
        ty_args: &[Type],
    ) -> PartialVMResult<Vec<Type>> {
        let func_inst = match &self.binary {
            BinaryType::Module(module) => module.function_instantiation_at(idx.0),
            BinaryType::Script(script) => script.function_instantiation_at(idx.0),
        };

        if let Some(gas_meter) = gas_meter {
            for ty in &func_inst.instantiation {
                gas_meter
                    .charge_create_ty(NumTypeNodes::new(ty.num_nodes_in_subst(ty_args)? as u64))?;
            }
        }

        let mut instantiation = vec![];
        for ty in &func_inst.instantiation {
            instantiation.push(self.subst(ty, ty_args)?);
        }
        // Check if the function instantiation over all generics is larger
        // than MAX_TYPE_INSTANTIATION_NODES.
        let mut sum_nodes = 1u64;
        for ty in ty_args.iter().chain(instantiation.iter()) {
            sum_nodes = sum_nodes.saturating_add(self.loader.count_type_nodes(ty));
            if sum_nodes > MAX_TYPE_INSTANTIATION_NODES {
                return Err(PartialVMError::new(StatusCode::TOO_MANY_TYPE_NODES));
            }
        }
        Ok(instantiation)
    }

    //
    // Type resolution
    //

    pub(crate) fn get_struct_type(&self, idx: StructDefinitionIndex) -> PartialVMResult<Type> {
        let struct_def = match &self.binary {
            BinaryType::Module(module) => module.struct_at(idx),
            BinaryType::Script(_) => unreachable!("Scripts cannot have type instructions"),
        };
        Ok(Type::Struct {
            idx: struct_def.idx,
            ability: AbilityInfo::struct_(struct_def.abilities),
        })
    }

    pub(crate) fn get_struct_type_generic(
        &self,
        idx: StructDefInstantiationIndex,
        ty_args: &[Type],
    ) -> PartialVMResult<Type> {
        let struct_inst = match &self.binary {
            BinaryType::Module(module) => module.struct_instantiation_at(idx.0),
            BinaryType::Script(_) => unreachable!("Scripts cannot have type instructions"),
        };

        // Before instantiating the type, count the # of nodes of all type arguments plus
        // existing type instantiation.
        // If that number is larger than MAX_TYPE_INSTANTIATION_NODES, refuse to construct this type.
        // This prevents constructing larger and larger types via struct instantiation.
        let mut sum_nodes = 1u64;
        for ty in ty_args.iter().chain(struct_inst.instantiation.iter()) {
            sum_nodes = sum_nodes.saturating_add(self.loader.count_type_nodes(ty));
            if sum_nodes > MAX_TYPE_INSTANTIATION_NODES {
                return Err(
                    PartialVMError::new(StatusCode::TOO_MANY_TYPE_NODES).with_message(format!(
                        "Number of type instantiation nodes exceeded the maximum of {}",
                        MAX_TYPE_INSTANTIATION_NODES
                    )),
                );
            }
        }

        let struct_ = &struct_inst.definition_struct_type;
        Ok(Type::StructInstantiation {
            idx: struct_.idx,
            ty_args: triomphe::Arc::new(
                struct_inst
                    .instantiation
                    .iter()
                    .map(|ty| self.subst(ty, ty_args))
                    .collect::<PartialVMResult<_>>()?,
            ),
            ability: AbilityInfo::generic_struct(
                struct_.abilities,
                struct_.phantom_ty_params_mask.clone(),
            ),
        })
    }

    pub(crate) fn get_field_type(&self, idx: FieldHandleIndex) -> PartialVMResult<Type> {
        match &self.binary {
            BinaryType::Module(module) => {
                let handle = &module.field_handles[idx.0 as usize];

                Ok(handle.definition_struct_type.field_tys[handle.offset].clone())
            },
            BinaryType::Script(_) => unreachable!("Scripts cannot have type instructions"),
        }
    }

    pub(crate) fn get_field_type_generic(
        &self,
        idx: FieldInstantiationIndex,
        ty_args: &[Type],
    ) -> PartialVMResult<Type> {
        let field_instantiation = match &self.binary {
            BinaryType::Module(module) => &module.field_instantiations[idx.0 as usize],
            BinaryType::Script(_) => unreachable!("Scripts cannot have type instructions"),
        };

        let instantiation_types = field_instantiation
            .instantiation
            .iter()
            .map(|inst_ty| inst_ty.subst(ty_args))
            .collect::<PartialVMResult<Vec<_>>>()?;

        // TODO: Is this type substitution unbounded?
        field_instantiation.definition_struct_type.field_tys[field_instantiation.offset]
            .subst(&instantiation_types)
    }

    pub(crate) fn get_struct_field_tys(
        &self,
        idx: StructDefinitionIndex,
    ) -> PartialVMResult<Arc<StructType>> {
        match &self.binary {
            BinaryType::Module(module) => Ok(module.struct_at(idx)),
            BinaryType::Script(_) => unreachable!("Scripts cannot have type instructions"),
        }
    }

    pub(crate) fn instantiate_generic_struct_fields(
        &self,
        idx: StructDefInstantiationIndex,
        ty_args: &[Type],
    ) -> PartialVMResult<Vec<Type>> {
        let struct_inst = match &self.binary {
            BinaryType::Module(module) => module.struct_instantiation_at(idx.0),
            BinaryType::Script(_) => unreachable!("Scripts cannot have type instructions"),
        };
        let struct_type = &struct_inst.definition_struct_type;

        let instantiation_types = struct_inst
            .instantiation
            .iter()
            .map(|inst_ty| inst_ty.subst(ty_args))
            .collect::<PartialVMResult<Vec<_>>>()?;

        struct_type
            .field_tys
            .iter()
            .map(|ty| ty.subst(&instantiation_types))
            .collect::<PartialVMResult<Vec<_>>>()
    }

    fn single_type_at(&self, idx: SignatureIndex) -> &Type {
        match &self.binary {
            BinaryType::Module(module) => module.single_type_at(idx),
            BinaryType::Script(script) => script.single_type_at(idx),
        }
    }

    pub(crate) fn instantiate_single_type(
        &self,
        idx: SignatureIndex,
        ty_args: &[Type],
    ) -> PartialVMResult<Type> {
        let ty = self.single_type_at(idx);

        if !ty_args.is_empty() {
            self.subst(ty, ty_args)
        } else {
            Ok(ty.clone())
        }
    }

    pub(crate) fn subst(&self, ty: &Type, ty_args: &[Type]) -> PartialVMResult<Type> {
        self.loader.subst(ty, ty_args)
    }

    //
    // Fields resolution
    //

    pub(crate) fn field_offset(&self, idx: FieldHandleIndex) -> usize {
        match &self.binary {
            BinaryType::Module(module) => module.field_offset(idx),
            BinaryType::Script(_) => unreachable!("Scripts cannot have field instructions"),
        }
    }

    pub(crate) fn field_instantiation_offset(&self, idx: FieldInstantiationIndex) -> usize {
        match &self.binary {
            BinaryType::Module(module) => module.field_instantiation_offset(idx),
            BinaryType::Script(_) => unreachable!("Scripts cannot have field instructions"),
        }
    }

    pub(crate) fn field_count(&self, idx: StructDefinitionIndex) -> u16 {
        match &self.binary {
            BinaryType::Module(module) => module.field_count(idx.0),
            BinaryType::Script(_) => unreachable!("Scripts cannot have type instructions"),
        }
    }

    pub(crate) fn field_instantiation_count(&self, idx: StructDefInstantiationIndex) -> u16 {
        match &self.binary {
            BinaryType::Module(module) => module.field_instantiation_count(idx.0),
            BinaryType::Script(_) => unreachable!("Scripts cannot have type instructions"),
        }
    }

    pub(crate) fn field_handle_to_struct(&self, idx: FieldHandleIndex) -> PartialVMResult<Type> {
        match &self.binary {
            BinaryType::Module(module) => {
                let struct_ = &module.field_handles[idx.0 as usize].definition_struct_type;
                Ok(Type::Struct {
                    idx: struct_.idx,
                    ability: AbilityInfo::struct_(struct_.abilities),
                })
            },
            BinaryType::Script(_) => unreachable!("Scripts cannot have field instructions"),
        }
    }

    pub(crate) fn field_instantiation_to_struct(
        &self,
        idx: FieldInstantiationIndex,
        args: &[Type],
    ) -> PartialVMResult<Type> {
        match &self.binary {
            BinaryType::Module(module) => {
                let field_inst = &module.field_instantiations[idx.0 as usize];

                let struct_ = &field_inst.definition_struct_type;

                Ok(Type::StructInstantiation {
                    idx: struct_.idx,
                    ty_args: triomphe::Arc::new(
                        field_inst
                            .instantiation
                            .iter()
                            .map(|ty| ty.subst(args))
                            .collect::<PartialVMResult<Vec<_>>>()?,
                    ),
                    ability: AbilityInfo::generic_struct(
                        struct_.abilities,
                        struct_.phantom_ty_params_mask.clone(),
                    ),
                })
            },
            BinaryType::Script(_) => unreachable!("Scripts cannot have field instructions"),
        }
    }

    pub(crate) fn type_to_type_layout(&self, ty: &Type) -> PartialVMResult<MoveTypeLayout> {
        self.loader.type_to_type_layout(ty, self.module_store)
    }

    pub(crate) fn type_to_type_layout_with_identifier_mappings(
        &self,
        ty: &Type,
    ) -> PartialVMResult<(MoveTypeLayout, bool)> {
        self.loader
            .type_to_type_layout_with_identifier_mappings(ty, self.module_store)
    }

    pub(crate) fn type_to_fully_annotated_layout(
        &self,
        ty: &Type,
    ) -> PartialVMResult<MoveTypeLayout> {
        self.loader
            .type_to_fully_annotated_layout(ty, self.module_store)
    }

    // get the loader
    pub(crate) fn loader(&self) -> &Loader {
        self.loader
    }

    // get the loader
    pub(crate) fn module_store(&self) -> &ModuleStorageAdapter {
        self.module_store
    }
}

#[derive(Clone)]
struct StructLayoutInfoCacheItem {
    struct_layout: MoveTypeLayout,
    node_count: u64,
    has_identifier_mappings: bool,
}

//
// Cache for data associated to a Struct, used for de/serialization and more
//
#[derive(Clone)]
struct StructInfoCache {
    struct_tag: Option<(StructTag, u64)>,
    struct_layout_info: Option<StructLayoutInfoCacheItem>,
    annotated_struct_layout: Option<MoveTypeLayout>,
    annotated_node_count: Option<u64>,
}

impl StructInfoCache {
    fn new() -> Self {
        Self {
            struct_tag: None,
            struct_layout_info: None,
            annotated_struct_layout: None,
            annotated_node_count: None,
        }
    }
}

#[derive(Clone)]
pub(crate) struct TypeCache {
    structs: hashbrown::HashMap<StructIdentifier, hashbrown::HashMap<Vec<Type>, StructInfoCache>>,
    depth_formula: hashbrown::HashMap<StructIdentifier, DepthFormula>,
}

impl TypeCache {
    fn new() -> Self {
        Self {
            structs: hashbrown::HashMap::new(),
            depth_formula: hashbrown::HashMap::new(),
        }
    }
}

/// Maximal depth of a value in terms of type depth.
pub const VALUE_DEPTH_MAX: u64 = 128;

/// Maximal nodes which are allowed when converting to layout. This includes the types of
/// fields for struct types.
const MAX_TYPE_TO_LAYOUT_NODES: u64 = 256;

/// Maximal nodes which are all allowed when instantiating a generic type. This does not include
/// field types of structs.
const MAX_TYPE_INSTANTIATION_NODES: u64 = 128;

struct PseudoGasContext {
    max_cost: u64,
    cost: u64,
    cost_base: u64,
    cost_per_byte: u64,
}

impl PseudoGasContext {
    fn charge(&mut self, amount: u64) -> PartialVMResult<()> {
        self.cost += amount;
        if self.cost > self.max_cost {
            Err(
                PartialVMError::new(StatusCode::TYPE_TAG_LIMIT_EXCEEDED).with_message(format!(
                    "Exceeded maximum type tag limit of {}",
                    self.max_cost
                )),
            )
        } else {
            Ok(())
        }
    }
}

impl Loader {
    fn struct_name_to_type_tag(
        &self,
        struct_idx: StructNameIndex,
        ty_args: &[Type],
        gas_context: &mut PseudoGasContext,
    ) -> PartialVMResult<StructTag> {
        let name = &*self.name_cache.idx_to_identifier(struct_idx);
        if let Some(struct_map) = self.type_cache.read().structs.get(name) {
            if let Some(struct_info) = struct_map.get(ty_args) {
                if let Some((struct_tag, gas)) = &struct_info.struct_tag {
                    gas_context.charge(*gas)?;
                    return Ok(struct_tag.clone());
                }
            }
        }

        let cur_cost = gas_context.cost;

        let type_args = ty_args
            .iter()
            .map(|ty| self.type_to_type_tag_impl(ty, gas_context))
            .collect::<PartialVMResult<Vec<_>>>()?;
        let struct_tag = StructTag {
            address: *name.module.address(),
            module: name.module.name().to_owned(),
            name: name.name.clone(),
            type_args,
        };

        let size =
            (struct_tag.address.len() + struct_tag.module.len() + struct_tag.name.len()) as u64;
        gas_context.charge(size * gas_context.cost_per_byte)?;
        self.type_cache
            .write()
            .structs
            .entry(name.clone())
            .or_default()
            .entry(ty_args.to_vec())
            .or_insert_with(StructInfoCache::new)
            .struct_tag = Some((struct_tag.clone(), gas_context.cost - cur_cost));

        Ok(struct_tag)
    }

    fn type_to_type_tag_impl(
        &self,
        ty: &Type,
        gas_context: &mut PseudoGasContext,
    ) -> PartialVMResult<TypeTag> {
        gas_context.charge(gas_context.cost_base)?;
        Ok(match ty {
            Type::Bool => TypeTag::Bool,
            Type::U8 => TypeTag::U8,
            Type::U16 => TypeTag::U16,
            Type::U32 => TypeTag::U32,
            Type::U64 => TypeTag::U64,
            Type::U128 => TypeTag::U128,
            Type::U256 => TypeTag::U256,
            Type::Address => TypeTag::Address,
            Type::Signer => TypeTag::Signer,
            Type::Vector(ty) => TypeTag::Vector(Box::new(self.type_to_type_tag(ty)?)),
            Type::Struct { idx, .. } => TypeTag::Struct(Box::new(self.struct_name_to_type_tag(
                *idx,
                &[],
                gas_context,
            )?)),
            Type::StructInstantiation { idx, ty_args, .. } => TypeTag::Struct(Box::new(
                self.struct_name_to_type_tag(*idx, ty_args, gas_context)?,
            )),
            Type::Reference(_) | Type::MutableReference(_) | Type::TyParam(_) => {
                return Err(
                    PartialVMError::new(StatusCode::UNKNOWN_INVARIANT_VIOLATION_ERROR)
                        .with_message(format!("No type tag for {:?}", ty)),
                );
            },
        })
    }

    fn count_type_nodes(&self, ty: &Type) -> u64 {
        let mut todo = vec![ty];
        let mut result = 0;
        while let Some(ty) = todo.pop() {
            match ty {
                Type::Vector(ty) => {
                    result += 1;
                    todo.push(ty);
                },
                Type::Reference(ty) | Type::MutableReference(ty) => {
                    result += 1;
                    todo.push(ty);
                },
                Type::StructInstantiation { ty_args, .. } => {
                    result += 1;
                    todo.extend(ty_args.iter())
                },
                _ => {
                    result += 1;
                },
            }
        }
        result
    }

    fn struct_name_to_type_layout(
        &self,
        struct_idx: StructNameIndex,
        module_store: &ModuleStorageAdapter,
        ty_args: &[Type],
        count: &mut u64,
        depth: u64,
    ) -> PartialVMResult<(MoveTypeLayout, bool)> {
        let name = &*self.name_cache.idx_to_identifier(struct_idx);
        if let Some(struct_map) = self.type_cache.read().structs.get(name) {
            if let Some(struct_info) = struct_map.get(ty_args) {
                if let Some(struct_layout_info) = &struct_info.struct_layout_info {
                    *count += struct_layout_info.node_count;
                    return Ok((
                        struct_layout_info.struct_layout.clone(),
                        struct_layout_info.has_identifier_mappings,
                    ));
                }
            }
        }

        let count_before = *count;
        let struct_type = module_store.get_struct_type_by_identifier(&name.name, &name.module)?;

        // Some types can have fields which are lifted at serialization or deserialization
        // times. Right now these are Aggregator and AggregatorSnapshot.
        let maybe_mapping = self.get_identifier_mapping_kind(name);

        let field_tys = struct_type
            .field_tys
            .iter()
            .map(|ty| self.subst(ty, ty_args))
            .collect::<PartialVMResult<Vec<_>>>()?;
        let (mut field_layouts, field_has_identifier_mappings): (Vec<MoveTypeLayout>, Vec<bool>) =
            field_tys
                .iter()
                .map(|ty| self.type_to_type_layout_impl(ty, module_store, count, depth))
                .collect::<PartialVMResult<Vec<_>>>()?
                .into_iter()
                .unzip();

        let has_identifier_mappings =
            maybe_mapping.is_some() || field_has_identifier_mappings.into_iter().any(|b| b);

        let field_node_count = *count - count_before;
        let layout = if Some(IdentifierMappingKind::DerivedString) == maybe_mapping {
            // For DerivedString, the whole object should be lifted.
            MoveTypeLayout::Native(
                IdentifierMappingKind::DerivedString,
                Box::new(MoveTypeLayout::Struct(MoveStructLayout::new(field_layouts))),
            )
        } else {
            // For aggregators / snapshots, the first field should be lifted.
            if let Some(kind) = &maybe_mapping {
                if let Some(l) = field_layouts.first_mut() {
                    *l = MoveTypeLayout::Native(kind.clone(), Box::new(l.clone()));
                }
            }
            MoveTypeLayout::Struct(MoveStructLayout::new(field_layouts))
        };

        let mut cache = self.type_cache.write();
        let info = cache
            .structs
            .entry(name.clone())
            .or_default()
            .entry(ty_args.to_vec())
            .or_insert_with(StructInfoCache::new);
        info.struct_layout_info = Some(StructLayoutInfoCacheItem {
            struct_layout: layout.clone(),
            node_count: field_node_count,
            has_identifier_mappings,
        });

        Ok((layout, has_identifier_mappings))
    }

    // TODO[agg_v2](cleanup):
    // Currently aggregator checks are hardcoded and leaking to loader.
    // It seems that this is only because there is no support for native
    // types.
    // Let's think how we can do this nicer.
    fn get_identifier_mapping_kind(
        &self,
        struct_name: &StructIdentifier,
    ) -> Option<IdentifierMappingKind> {
        if !self.vm_config.aggregator_v2_type_tagging {
            return None;
        }

        let ident_str_to_kind = |ident_str: &IdentStr| -> Option<IdentifierMappingKind> {
            if ident_str.eq(ident_str!("Aggregator")) {
                Some(IdentifierMappingKind::Aggregator)
            } else if ident_str.eq(ident_str!("AggregatorSnapshot")) {
                Some(IdentifierMappingKind::Snapshot)
            } else if ident_str.eq(ident_str!("DerivedStringSnapshot")) {
                Some(IdentifierMappingKind::DerivedString)
            } else {
                None
            }
        };

        (struct_name.module.address().eq(&AccountAddress::ONE)
            && struct_name.module.name().eq(ident_str!("aggregator_v2")))
        .then_some(ident_str_to_kind(struct_name.name.as_ident_str()))
        .flatten()
    }

    fn type_to_type_layout_impl(
        &self,
        ty: &Type,
        module_store: &ModuleStorageAdapter,
        count: &mut u64,
        depth: u64,
    ) -> PartialVMResult<(MoveTypeLayout, bool)> {
        if *count > MAX_TYPE_TO_LAYOUT_NODES {
            return Err(
                PartialVMError::new(StatusCode::TOO_MANY_TYPE_NODES).with_message(format!(
                    "Number of type nodes when constructing type layout exceeded the maximum of {}",
                    MAX_TYPE_TO_LAYOUT_NODES
                )),
            );
        }
        if depth > VALUE_DEPTH_MAX {
            return Err(
                PartialVMError::new(StatusCode::VM_MAX_VALUE_DEPTH_REACHED).with_message(format!(
                    "Depth of a layout exceeded the maximum of {} during construction",
                    VALUE_DEPTH_MAX
                )),
            );
        }
        Ok(match ty {
            Type::Bool => {
                *count += 1;
                (MoveTypeLayout::Bool, false)
            },
            Type::U8 => {
                *count += 1;
                (MoveTypeLayout::U8, false)
            },
            Type::U16 => {
                *count += 1;
                (MoveTypeLayout::U16, false)
            },
            Type::U32 => {
                *count += 1;
                (MoveTypeLayout::U32, false)
            },
            Type::U64 => {
                *count += 1;
                (MoveTypeLayout::U64, false)
            },
            Type::U128 => {
                *count += 1;
                (MoveTypeLayout::U128, false)
            },
            Type::U256 => {
                *count += 1;
                (MoveTypeLayout::U256, false)
            },
            Type::Address => {
                *count += 1;
                (MoveTypeLayout::Address, false)
            },
            Type::Signer => {
                *count += 1;
                (MoveTypeLayout::Signer, false)
            },
            Type::Vector(ty) => {
                *count += 1;
                let (layout, has_identifier_mappings) =
                    self.type_to_type_layout_impl(ty, module_store, count, depth + 1)?;
                (
                    MoveTypeLayout::Vector(Box::new(layout)),
                    has_identifier_mappings,
                )
            },
            Type::Struct { idx, .. } => {
                *count += 1;
                let (layout, has_identifier_mappings) =
                    self.struct_name_to_type_layout(*idx, module_store, &[], count, depth + 1)?;
                (layout, has_identifier_mappings)
            },
            Type::StructInstantiation { idx, ty_args, .. } => {
                *count += 1;
                let (layout, has_identifier_mappings) =
                    self.struct_name_to_type_layout(*idx, module_store, ty_args, count, depth + 1)?;
                (layout, has_identifier_mappings)
            },
            Type::Reference(_) | Type::MutableReference(_) | Type::TyParam(_) => {
                return Err(
                    PartialVMError::new(StatusCode::UNKNOWN_INVARIANT_VIOLATION_ERROR)
                        .with_message(format!("No type layout for {:?}", ty)),
                );
            },
        })
    }

    fn struct_name_to_fully_annotated_layout(
        &self,
        struct_idx: StructNameIndex,
        module_store: &ModuleStorageAdapter,
        ty_args: &[Type],
        count: &mut u64,
        depth: u64,
    ) -> PartialVMResult<MoveTypeLayout> {
        let name = &*self.name_cache.idx_to_identifier(struct_idx);
        if let Some(struct_map) = self.type_cache.read().structs.get(name) {
            if let Some(struct_info) = struct_map.get(ty_args) {
                if let Some(annotated_node_count) = &struct_info.annotated_node_count {
                    *count += *annotated_node_count
                }
                if let Some(layout) = &struct_info.annotated_struct_layout {
                    return Ok(layout.clone());
                }
            }
        }

        let struct_type = module_store.get_struct_type_by_identifier(&name.name, &name.module)?;
        if struct_type.field_tys.len() != struct_type.field_names.len() {
            return Err(
                PartialVMError::new(StatusCode::UNKNOWN_INVARIANT_VIOLATION_ERROR).with_message(
                    format!(
                    "Field types did not match the length of field names in loaded struct {}::{}",
                    &name.module, &name.name
                ),
                ),
            );
        }

        let count_before = *count;
        let mut gas_context = PseudoGasContext {
            cost: 0,
            max_cost: self.vm_config.type_max_cost,
            cost_base: self.vm_config.type_base_cost,
            cost_per_byte: self.vm_config.type_byte_cost,
        };
        let struct_tag = self.struct_name_to_type_tag(struct_idx, ty_args, &mut gas_context)?;
        let field_layouts = struct_type
            .field_names
            .iter()
            .zip(&struct_type.field_tys)
            .map(|(n, ty)| {
                let ty = self.subst(ty, ty_args)?;
                let l =
                    self.type_to_fully_annotated_layout_impl(&ty, module_store, count, depth)?;
                Ok(MoveFieldLayout::new(n.clone(), l))
            })
            .collect::<PartialVMResult<Vec<_>>>()?;
        let struct_layout =
            MoveTypeLayout::Struct(MoveStructLayout::with_types(struct_tag, field_layouts));
        let field_node_count = *count - count_before;

        let mut cache = self.type_cache.write();
        let info = cache
            .structs
            .entry(name.clone())
            .or_default()
            .entry(ty_args.to_vec())
            .or_insert_with(StructInfoCache::new);
        info.annotated_struct_layout = Some(struct_layout.clone());
        info.annotated_node_count = Some(field_node_count);

        Ok(struct_layout)
    }

    fn type_to_fully_annotated_layout_impl(
        &self,
        ty: &Type,
        module_store: &ModuleStorageAdapter,
        count: &mut u64,
        depth: u64,
    ) -> PartialVMResult<MoveTypeLayout> {
        if *count > MAX_TYPE_TO_LAYOUT_NODES {
            return Err(
                PartialVMError::new(StatusCode::TOO_MANY_TYPE_NODES).with_message(format!(
                    "Number of type nodes when constructing type layout exceeded the maximum of {}",
                    MAX_TYPE_TO_LAYOUT_NODES
                )),
            );
        }
        if depth > VALUE_DEPTH_MAX {
            return Err(
                PartialVMError::new(StatusCode::VM_MAX_VALUE_DEPTH_REACHED).with_message(format!(
                    "Depth of a layout exceeded the maximum of {} during construction",
                    VALUE_DEPTH_MAX
                )),
            );
        }
        Ok(match ty {
            Type::Bool => MoveTypeLayout::Bool,
            Type::U8 => MoveTypeLayout::U8,
            Type::U16 => MoveTypeLayout::U16,
            Type::U32 => MoveTypeLayout::U32,
            Type::U64 => MoveTypeLayout::U64,
            Type::U128 => MoveTypeLayout::U128,
            Type::U256 => MoveTypeLayout::U256,
            Type::Address => MoveTypeLayout::Address,
            Type::Signer => MoveTypeLayout::Signer,
            Type::Vector(ty) => MoveTypeLayout::Vector(Box::new(
                self.type_to_fully_annotated_layout_impl(ty, module_store, count, depth + 1)?,
            )),
            Type::Struct { idx, .. } => self.struct_name_to_fully_annotated_layout(
                *idx,
                module_store,
                &[],
                count,
                depth + 1,
            )?,
            Type::StructInstantiation { idx, ty_args, .. } => self
                .struct_name_to_fully_annotated_layout(
                    *idx,
                    module_store,
                    ty_args,
                    count,
                    depth + 1,
                )?,
            Type::Reference(_) | Type::MutableReference(_) | Type::TyParam(_) => {
                return Err(
                    PartialVMError::new(StatusCode::UNKNOWN_INVARIANT_VIOLATION_ERROR)
                        .with_message(format!("No type layout for {:?}", ty)),
                );
            },
        })
    }

    pub(crate) fn calculate_depth_of_struct(
        &self,
        struct_idx: StructNameIndex,
        module_store: &ModuleStorageAdapter,
    ) -> PartialVMResult<DepthFormula> {
        let name = &*self.name_cache.idx_to_identifier(struct_idx);
        if let Some(depth_formula) = self.type_cache.read().depth_formula.get(name) {
            return Ok(depth_formula.clone());
        }

        let struct_type = module_store.get_struct_type_by_identifier(&name.name, &name.module)?;

        let formulas = struct_type
            .field_tys
            .iter()
            .map(|field_type| self.calculate_depth_of_type(field_type, module_store))
            .collect::<PartialVMResult<Vec<_>>>()?;
        let formula = DepthFormula::normalize(formulas);
        let prev = self
            .type_cache
            .write()
            .depth_formula
            .insert(name.clone(), formula.clone());
        if let Some(f) = prev {
            // TODO: If the VM is not shared across threads, this error means that there is a
            //       recursive type. But in case it is shared, the current implementation is not
            //       correct because some other thread can cache depth formula before we reach
            //       this line, and result in an invariant violation. We need to ensure correct
            //       behavior, e.g., make the cache available per thread.
            return Err(
                PartialVMError::new(StatusCode::UNKNOWN_INVARIANT_VIOLATION_ERROR).with_message(
                    format!(
                        "Depth formula for struct '{}' and formula {:?} (struct type: {:?}) is already cached: {:?}",
                        name,
                        formula,
                        struct_type.as_ref(),
                        f
                    ),
                ),
            );
        }
        Ok(formula)
    }

    fn calculate_depth_of_type(
        &self,
        ty: &Type,
        module_store: &ModuleStorageAdapter,
    ) -> PartialVMResult<DepthFormula> {
        Ok(match ty {
            Type::Bool
            | Type::U8
            | Type::U64
            | Type::U128
            | Type::Address
            | Type::Signer
            | Type::U16
            | Type::U32
            | Type::U256 => DepthFormula::constant(1),
            Type::Vector(ty) => {
                let mut inner = self.calculate_depth_of_type(ty, module_store)?;
                inner.scale(1);
                inner
            },
            Type::Reference(ty) | Type::MutableReference(ty) => {
                let mut inner = self.calculate_depth_of_type(ty, module_store)?;
                inner.scale(1);
                inner
            },
            Type::TyParam(ty_idx) => DepthFormula::type_parameter(*ty_idx),
            Type::Struct { idx, .. } => {
                let mut struct_formula = self.calculate_depth_of_struct(*idx, module_store)?;
                debug_assert!(struct_formula.terms.is_empty());
                struct_formula.scale(1);
                struct_formula
            },
            Type::StructInstantiation { idx, ty_args, .. } => {
                let ty_arg_map = ty_args
                    .iter()
                    .enumerate()
                    .map(|(idx, ty)| {
                        let var = idx as TypeParameterIndex;
                        Ok((var, self.calculate_depth_of_type(ty, module_store)?))
                    })
                    .collect::<PartialVMResult<BTreeMap<_, _>>>()?;
                let struct_formula = self.calculate_depth_of_struct(*idx, module_store)?;
                let mut subst_struct_formula = struct_formula.subst(ty_arg_map)?;
                subst_struct_formula.scale(1);
                subst_struct_formula
            },
        })
    }

    pub(crate) fn type_to_type_tag(&self, ty: &Type) -> PartialVMResult<TypeTag> {
        let mut gas_context = PseudoGasContext {
            cost: 0,
            max_cost: self.vm_config.type_max_cost,
            cost_base: self.vm_config.type_base_cost,
            cost_per_byte: self.vm_config.type_byte_cost,
        };
        self.type_to_type_tag_impl(ty, &mut gas_context)
    }

    pub(crate) fn type_to_type_layout_with_identifier_mappings(
        &self,
        ty: &Type,
        module_store: &ModuleStorageAdapter,
    ) -> PartialVMResult<(MoveTypeLayout, bool)> {
        let mut count = 0;
        self.type_to_type_layout_impl(ty, module_store, &mut count, 1)
    }

    pub(crate) fn type_to_type_layout(
        &self,
        ty: &Type,
        module_store: &ModuleStorageAdapter,
    ) -> PartialVMResult<MoveTypeLayout> {
        let mut count = 0;
        let (layout, _has_identifier_mappings) =
            self.type_to_type_layout_impl(ty, module_store, &mut count, 1)?;
        Ok(layout)
    }

    pub(crate) fn type_to_fully_annotated_layout(
        &self,
        ty: &Type,
        module_store: &ModuleStorageAdapter,
    ) -> PartialVMResult<MoveTypeLayout> {
        let mut count = 0;
        self.type_to_fully_annotated_layout_impl(ty, module_store, &mut count, 1)
    }
}

// Public APIs for external uses.
impl Loader {
    pub(crate) fn get_type_layout(
        &self,
        type_tag: &TypeTag,
        move_storage: &mut TransactionDataCache,
        module_storage: &ModuleStorageAdapter,
    ) -> VMResult<MoveTypeLayout> {
        let ty = self.load_type(type_tag, move_storage, module_storage)?;
        self.type_to_type_layout(&ty, module_storage)
            .map_err(|e| e.finish(Location::Undefined))
    }

    pub(crate) fn get_fully_annotated_type_layout(
        &self,
        type_tag: &TypeTag,
        move_storage: &mut TransactionDataCache,
        module_storage: &ModuleStorageAdapter,
    ) -> VMResult<MoveTypeLayout> {
        let ty = self.load_type(type_tag, move_storage, module_storage)?;
        self.type_to_fully_annotated_layout(&ty, module_storage)
            .map_err(|e| e.finish(Location::Undefined))
    }
}<|MERGE_RESOLUTION|>--- conflicted
+++ resolved
@@ -363,11 +363,10 @@
     ) -> VMResult<Arc<CompiledScript>> {
         let script = data_store.load_compiled_script_to_cache(script, hash_value)?;
         move_bytecode_verifier::verify_script_with_config(
-            &self.vm_config.verifier,
+            &self.vm_config.verifier_config,
             script.as_ref(),
         )?;
 
-<<<<<<< HEAD
         let loaded_deps = script
             .immediate_dependencies()
             .into_iter()
@@ -375,41 +374,6 @@
             .collect::<VMResult<Vec<_>>>()?;
         dependencies::verify_script(&script, loaded_deps.iter().map(|m| m.module()))?;
         Ok(script)
-=======
-        match self.verify_script(&script) {
-            Ok(_) => {
-                // verify dependencies
-                let loaded_deps = script
-                    .immediate_dependencies()
-                    .into_iter()
-                    .map(|module_id| self.load_module(&module_id, data_store, module_store))
-                    .collect::<VMResult<_>>()?;
-                self.verify_script_dependencies(&script, loaded_deps)?;
-                Ok(script)
-            },
-            Err(err) => Err(err),
-        }
-    }
-
-    // Script verification steps.
-    // See `verify_module()` for module verification steps.
-    fn verify_script(&self, script: &CompiledScript) -> VMResult<()> {
-        fail::fail_point!("verifier-failpoint-3", |_| { Ok(()) });
-
-        move_bytecode_verifier::verify_script_with_config(&self.vm_config.verifier_config, script)
-    }
-
-    fn verify_script_dependencies(
-        &self,
-        script: &CompiledScript,
-        dependencies: Vec<Arc<Module>>,
-    ) -> VMResult<()> {
-        let mut deps = vec![];
-        for dep in &dependencies {
-            deps.push(dep.module());
-        }
-        dependencies::verify_script(script, deps)
->>>>>>> 7551a405
     }
 
     //
